--- conflicted
+++ resolved
@@ -15,12 +15,8 @@
 import Button from "../../components/ui/Button";
 import { EventTypeCustomInputType } from "../../lib/eventTypeInput";
 import Theme from "@components/Theme";
-<<<<<<< HEAD
-import { ReactMultiEmail, isEmail } from 'react-multi-email';
-=======
 import { ReactMultiEmail } from "react-multi-email";
 import "react-multi-email/style.css";
->>>>>>> 42865dba
 
 dayjs.extend(utc);
 dayjs.extend(timezone);
@@ -333,7 +329,6 @@
                         </div>
                       ))}
                   <div className="mb-4">
-<<<<<<< HEAD
                       {!guestToggle && 
                         <label
                           onClick={toggleGuestEmailInput}
@@ -374,36 +369,6 @@
                         )}
                       
                   </div>    
-=======
-                    {!guestToggle && (
-                      <label
-                        onClick={toggleGuestEmailInput}
-                        htmlFor="guests"
-                        className="block text-sm font-medium text-blue-500 mb-1 hover:cursor-pointer">
-                        + Additional Guests
-                      </label>
-                    )}
-                    {guestToggle && (
-                      <ReactMultiEmail
-                        placeholder="Input your Email Address"
-                        emails={guestEmails}
-                        onChange={(_emails: string[]) => {
-                          setGuestEmails(_emails);
-                        }}
-                        getLabel={(email: string, index: number, removeEmail: (index: number) => void) => {
-                          return (
-                            <div data-tag key={index}>
-                              {email}
-                              <span data-tag-handle onClick={() => removeEmail(index)}>
-                                ×
-                              </span>
-                            </div>
-                          );
-                        }}
-                      />
-                    )}
-                  </div>
->>>>>>> 42865dba
                   <div className="mb-4">
                     <label
                       htmlFor="notes"
