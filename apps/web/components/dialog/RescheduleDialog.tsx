import { RescheduleResponse } from "pages/api/book/request-reschedule";
import React, { useState, Dispatch, SetStateAction } from "react";
import { useMutation } from "react-query";

import { useLocale } from "@calcom/lib/hooks/useLocale";
import showToast from "@calcom/lib/notification";
import { trpc } from "@calcom/trpc/react";
import { Icon } from "@calcom/ui/Icon";
import Button from "@calcom/ui/v2/Button";
import { Dialog, DialogClose, DialogContent, DialogFooter, DialogHeader } from "@calcom/ui/v2/Dialog";
import { TextArea } from "@calcom/ui/v2/form/fields";

import * as fetchWrapper from "@lib/core/http/fetch-wrapper";

interface IRescheduleDialog {
  isOpenDialog: boolean;
  setIsOpenDialog: Dispatch<SetStateAction<boolean>>;
  bookingUId: string;
}

export const RescheduleDialog = (props: IRescheduleDialog) => {
  const { t } = useLocale();
  const utils = trpc.useContext();
  const { isOpenDialog, setIsOpenDialog, bookingUId: bookingId } = props;
  const [rescheduleReason, setRescheduleReason] = useState("");
  const [isLoading, setIsLoading] = useState(false);
  const rescheduleApi = useMutation(
    async () => {
      setIsLoading(true);
      try {
        const result = await fetchWrapper.post<
          { bookingId: string; rescheduleReason: string },
          RescheduleResponse
        >("/api/book/request-reschedule", {
          bookingId,
          rescheduleReason,
        });

        if (result) {
          showToast(t("reschedule_request_sent"), "success");
          setIsOpenDialog(false);
        }
      } catch (error) {
        showToast(t("unexpected_error_try_again"), "error");
        // @TODO: notify sentry
      }
      setIsLoading(false);
    },
    {
      async onSettled() {
        await utils.invalidateQueries(["viewer.bookings"]);
      },
    }
  );

  return (
    <Dialog open={isOpenDialog} onOpenChange={setIsOpenDialog}>
<<<<<<< HEAD
      <DialogContent
        Icon={Icon.FiClock}
        type="creation"
        title={t("send_reschedule_request")}
        description={t("reschedule_modal_description")}
        closeText={t("close")}
        actionText={t("send_reschedule_request")}
        actionDisabled={isLoading}
        actionOnClick={() => {
          rescheduleApi.mutate();
        }}>
        <div className="-mt-4">
          <p className="text-sm text-gray-800">{t("reschedule_optional")}</p>
          <TextArea
            data-testid="reschedule_reason"
            name={t("reschedule_reason")}
            value={rescheduleReason}
            onChange={(e) => setRescheduleReason(e.target.value)}
            className=""
          />
=======
      <DialogContent>
        <div className="flex flex-row space-x-3">
          <div className="flex h-10 w-10 flex-shrink-0 justify-center rounded-full bg-[#FAFAFA]">
            <Icon.FiClock className="m-auto h-6 w-6" />
          </div>
          <div className="pt-1">
            <DialogHeader title={t("send_reschedule_request")} />

            <p className="-mt-8 text-sm text-gray-500">{t("reschedule_modal_description")}</p>
            <p className="mt-6 mb-2 text-sm font-bold text-black">
              {t("reason_for_reschedule_request")}
              <span className="font-normal text-gray-500"> (Optional)</span>
            </p>
            <TextArea
              data-testid="reschedule_reason"
              name={t("reschedule_reason")}
              value={rescheduleReason}
              onChange={(e) => setRescheduleReason(e.target.value)}
              className="mb-5 sm:mb-6"
            />

            <DialogFooter>
              <DialogClose asChild>
                <Button color="secondary">{t("cancel")}</Button>
              </DialogClose>
              <Button
                data-testid="send_request"
                disabled={isLoading}
                onClick={() => {
                  rescheduleApi.mutate();
                }}>
                {t("send_reschedule_request")}
              </Button>
            </DialogFooter>
          </div>
>>>>>>> ca7a78dc
        </div>
      </DialogContent>
    </Dialog>
  );
};<|MERGE_RESOLUTION|>--- conflicted
+++ resolved
@@ -55,28 +55,6 @@
 
   return (
     <Dialog open={isOpenDialog} onOpenChange={setIsOpenDialog}>
-<<<<<<< HEAD
-      <DialogContent
-        Icon={Icon.FiClock}
-        type="creation"
-        title={t("send_reschedule_request")}
-        description={t("reschedule_modal_description")}
-        closeText={t("close")}
-        actionText={t("send_reschedule_request")}
-        actionDisabled={isLoading}
-        actionOnClick={() => {
-          rescheduleApi.mutate();
-        }}>
-        <div className="-mt-4">
-          <p className="text-sm text-gray-800">{t("reschedule_optional")}</p>
-          <TextArea
-            data-testid="reschedule_reason"
-            name={t("reschedule_reason")}
-            value={rescheduleReason}
-            onChange={(e) => setRescheduleReason(e.target.value)}
-            className=""
-          />
-=======
       <DialogContent>
         <div className="flex flex-row space-x-3">
           <div className="flex h-10 w-10 flex-shrink-0 justify-center rounded-full bg-[#FAFAFA]">
@@ -112,7 +90,6 @@
               </Button>
             </DialogFooter>
           </div>
->>>>>>> ca7a78dc
         </div>
       </DialogContent>
     </Dialog>
