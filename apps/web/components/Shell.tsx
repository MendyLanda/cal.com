--- conflicted
+++ resolved
@@ -298,11 +298,7 @@
                 </div>
                 <small style={{ fontSize: "0.5rem" }} className="mx-3 mt-1 mb-2 hidden opacity-50 lg:block">
                   &copy; {new Date().getFullYear()} Cal.com, Inc. v.{pkg.version + "-"}
-<<<<<<< HEAD
-                  {process.env.NEXT_PUBLIC_APP_URL === "https://cal.com" ? "h" : "sh"}
-=======
                   {process.env.NEXT_PUBLIC_WEBSITE_URL === "https://cal.com" ? "h" : "sh"}
->>>>>>> 6b0e8db4
                   <span className="lowercase">-{user && user.plan}</span>
                 </small>
               </div>
@@ -362,17 +358,10 @@
                   )}>
                   {props.HeadingLeftIcon && <div className="ltr:mr-4">{props.HeadingLeftIcon}</div>}
                   <div className="mb-8 w-full">
-<<<<<<< HEAD
-                    <h1 className="font-cal mb-1 text-xl font-bold tracking-wide text-gray-900">
-                      {props.heading}
-                    </h1>
-                    <p className="text-sm text-neutral-500 ltr:mr-4 rtl:ml-4">{props.subtitle}</p>
-=======
                     <h1 className="font-cal mb-1 text-xl font-bold capitalize tracking-wide text-gray-900">
                       {props.heading}
                     </h1>
                     <p className="min-h-10 text-sm text-neutral-500 ltr:mr-4 rtl:ml-4">{props.subtitle}</p>
->>>>>>> 6b0e8db4
                   </div>
                   {props.CTA && <div className="mb-4 flex-shrink-0">{props.CTA}</div>}
                 </div>
