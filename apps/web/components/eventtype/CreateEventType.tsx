import { ChevronDownIcon, PlusIcon } from "@heroicons/react/solid";
import { zodResolver } from "@hookform/resolvers/zod";
import { SchedulingType } from "@prisma/client";
import { useSession } from "next-auth/react";
import { useRouter } from "next/router";
import { useEffect } from "react";
import { useForm } from "react-hook-form";
import type { z } from "zod";

<<<<<<< HEAD
import classNames from "@calcom/lib/classNames";
=======
import { WEBAPP_URL } from "@calcom/lib/constants";
>>>>>>> c03ca554
import { useLocale } from "@calcom/lib/hooks/useLocale";
import showToast from "@calcom/lib/notification";
import { createEventTypeInput } from "@calcom/prisma/zod/custom/eventtype";
import { trpc } from "@calcom/trpc/react";
import { Alert } from "@calcom/ui/Alert";
import { Button } from "@calcom/ui/Button";
import { Dialog, DialogClose, DialogContent } from "@calcom/ui/Dialog";
import Dropdown, {
  DropdownMenuContent,
  DropdownMenuItem,
  DropdownMenuLabel,
  DropdownMenuSeparator,
  DropdownMenuTrigger,
} from "@calcom/ui/Dropdown";
import { Form, InputLeading, TextAreaField, TextField } from "@calcom/ui/form/fields";

import { HttpError } from "@lib/core/http/error";
import { slugify } from "@lib/slugify";

import Avatar from "@components/ui/Avatar";
import * as RadioArea from "@components/ui/form/radio-area";

// this describes the uniform data needed to create a new event type on Profile or Team
export interface EventTypeParent {
  teamId: number | null | undefined; // if undefined, then it's a profile
  name?: string | null;
  slug?: string | null;
  image?: string | null;
}

interface CreateEventTypeBtnProps {
  // set true for use on the team settings page
  canAddEvents: boolean;
  // set true when in use on the team settings page
  isIndividualTeam?: boolean;
  // EventTypeParent can be a profile (as first option) or a team for the rest.
  options: EventTypeParent[];
}

export default function CreateEventTypeButton(props: CreateEventTypeBtnProps) {
  const { t } = useLocale();
  const router = useRouter();

  // URL encoded params
  const teamId: number | undefined =
    typeof router.query.teamId === "string" && router.query.teamId
      ? parseInt(router.query.teamId)
      : undefined;
  const pageSlug = router.query.eventPage || props.options[0].slug;
  const hasTeams = !!props.options.find((option) => option.teamId);
  const type: string = typeof router.query.type == "string" && router.query.type ? router.query.type : "";

  const form = useForm<z.infer<typeof createEventTypeInput>>({
    resolver: zodResolver(createEventTypeInput),
  });
  const { setValue, watch, register } = form;

  useEffect(() => {
    if (!router.isReady) return;

    const title: string =
      typeof router.query.title === "string" && router.query.title ? router.query.title : "";
    const length: number =
      typeof router.query.length === "string" && router.query.length ? parseInt(router.query.length) : 15;
    const description: string =
      typeof router.query.description === "string" && router.query.description
        ? router.query.description
        : "";
    const slug: string = typeof router.query.slug === "string" && router.query.slug ? router.query.slug : "";

    setValue("title", title);
    setValue("length", length);
    setValue("description", description);
    setValue("slug", slug);
    // If query params change, update the form
  }, [router.isReady, router.query, setValue]);

  useEffect(() => {
    const subscription = watch((value, { name, type }) => {
      if (name === "title" && type === "change") {
        if (value.title) setValue("slug", slugify(value.title));
        else setValue("slug", "");
      }
    });
    return () => subscription.unsubscribe();
  }, [watch, setValue]);

  const createMutation = trpc.useMutation("viewer.eventTypes.create", {
    onSuccess: async ({ eventType }) => {
      await router.replace("/event-types/" + eventType.id);
      showToast(t("event_type_created_successfully", { eventTypeTitle: eventType.title }), "success");
    },
    onError: (err) => {
      if (err instanceof HttpError) {
        const message = `${err.statusCode}: ${err.message}`;
        showToast(message, "error");
      }

      if (err.data?.code === "BAD_REQUEST") {
        const message = `${err.data.code}: URL already exists.`;
        showToast(message, "error");
      }

      if (err.data?.code === "UNAUTHORIZED") {
        const message = `${err.data.code}: You are not able to create this event`;
        showToast(message, "error");
      }
    },
  });

  // inject selection data into url for correct router history
  const openModal = (option: EventTypeParent) => {
    const query = {
      ...router.query,
      dialog: "new-eventtype",
      eventPage: option.slug,
      teamId: option.teamId,
    };
    if (!option.teamId) {
      delete query.teamId;
    }
    router.push(
      {
        pathname: router.pathname,
        query,
      },
      undefined,
      { shallow: true }
    );
  };

  return (
    <Dialog
      name="new-eventtype"
      clearQueryParamsOnClose={["eventPage", "teamId", "type", "description", "title", "length", "slug"]}>
<<<<<<< HEAD
      <CreateEventTypeTrigger
        hasTeams={hasTeams}
        canAddEvents={props.canAddEvents}
        isIndividualTeam={props.isIndividualTeam}
        openModal={openModal}
        options={props.options}
      />
=======
      {!hasTeams || props.isIndividualTeam ? (
        <Button
          onClick={() => openModal(props.options[0])}
          data-testid="new-event-type"
          StartIcon={PlusIcon}
          disabled={!props.canAddEvents}>
          {t("new_event_type_btn")}
        </Button>
      ) : (
        <Dropdown>
          <DropdownMenuTrigger asChild>
            <Button EndIcon={ChevronDownIcon}>{t("new_event_type_btn")}</Button>
          </DropdownMenuTrigger>
          <DropdownMenuContent align="end">
            <DropdownMenuLabel>{t("new_event_subtitle")}</DropdownMenuLabel>
            <DropdownMenuSeparator className="h-px bg-gray-200" />
            {props.options.map((option) => (
              <DropdownMenuItem
                key={option.slug}
                className="cursor-pointer px-3 py-2 hover:bg-neutral-100 focus:outline-none"
                onSelect={() => openModal(option)}>
                <Avatar
                  alt={option.name || ""}
                  imageSrc={option.image || `${WEBAPP_URL}/${option.slug}/avatar.png`} // if no image, use default avatar
                  size={6}
                  className="inline ltr:mr-2 rtl:ml-2"
                />
                {option.name ? option.name : option.slug}
              </DropdownMenuItem>
            ))}
          </DropdownMenuContent>
        </Dropdown>
      )}
>>>>>>> c03ca554

      <DialogContent className="overflow-y-auto">
        <div className="mb-4">
          <h3 className="text-lg font-bold leading-6 text-gray-900" id="modal-title">
            {teamId ? t("add_new_team_event_type") : t("add_new_event_type")}
          </h3>
          <div>
            <p className="text-sm text-gray-500">{t("new_event_type_to_book_description")}</p>
          </div>
        </div>
        <Form
          form={form}
          handleSubmit={(values) => {
            createMutation.mutate(values);
          }}>
          <div className="mt-3 space-y-4">
            {teamId && (
              <TextField
                type="hidden"
                labelProps={{ style: { display: "none" } }}
                {...register("teamId", { valueAsNumber: true })}
                value={teamId}
              />
            )}
            <TextField label={t("title")} placeholder={t("quick_chat")} {...register("title")} />

            {process.env.NEXT_PUBLIC_WEBSITE_URL !== undefined &&
            process.env.NEXT_PUBLIC_WEBSITE_URL?.length >= 21 ? (
              <TextField
                label={`${t("url")}: ${process.env.NEXT_PUBLIC_WEBSITE_URL}`}
                required
                addOnLeading={<InputLeading>/{pageSlug}/</InputLeading>}
                {...register("slug")}
              />
            ) : (
              <TextField
                label={t("url")}
                required
                addOnLeading={
                  <InputLeading>
                    {process.env.NEXT_PUBLIC_WEBSITE_URL}/{pageSlug}/
                  </InputLeading>
                }
                {...register("slug")}
              />
            )}

            <TextAreaField
              label={t("description")}
              placeholder={t("quick_video_meeting")}
              {...register("description")}
            />

            <div className="relative">
              <TextField
                type="number"
                required
                min="10"
                placeholder="15"
                label={t("length")}
                className="pr-20"
                {...register("length", { valueAsNumber: true })}
              />
              <div className="absolute inset-y-0 right-0 mt-1.5 flex items-center pt-4 pr-3 text-sm text-gray-400">
                {t("minutes")}
              </div>
            </div>

            {teamId && (
              <div className="mb-4">
                <label htmlFor="schedulingType" className="block text-sm font-bold text-gray-700">
                  {t("scheduling_type")}
                </label>
                {form.formState.errors.schedulingType && (
                  <Alert
                    className="mt-1"
                    severity="error"
                    message={form.formState.errors.schedulingType.message}
                  />
                )}
                <RadioArea.Group
                  {...register("schedulingType")}
                  onChange={(val) => form.setValue("schedulingType", val as SchedulingType)}
                  className="relative mt-1 flex space-x-6 rounded-sm rtl:space-x-reverse">
                  <RadioArea.Item
                    value={SchedulingType.COLLECTIVE}
                    defaultChecked={type === SchedulingType.COLLECTIVE}
                    className="w-1/2 text-sm">
                    <strong className="mb-1 block">{t("collective")}</strong>
                    <p>{t("collective_description")}</p>
                  </RadioArea.Item>
                  <RadioArea.Item
                    value={SchedulingType.ROUND_ROBIN}
                    defaultChecked={type === SchedulingType.ROUND_ROBIN}
                    className="w-1/2 text-sm">
                    <strong className="mb-1 block">{t("round_robin")}</strong>
                    <p>{t("round_robin_description")}</p>
                  </RadioArea.Item>
                </RadioArea.Group>
              </div>
            )}
          </div>
          <div className="mt-8 flex flex-row-reverse gap-x-2">
            <Button type="submit" loading={createMutation.isLoading}>
              {t("continue")}
            </Button>
            <DialogClose asChild>
              <Button color="secondary">{t("cancel")}</Button>
            </DialogClose>
          </div>
        </Form>
      </DialogContent>
    </Dialog>
  );
}

type CreateEventTypeTrigger = {
  isIndividualTeam?: boolean;
  // EventTypeParent can be a profile (as first option) or a team for the rest.
  options: EventTypeParent[];
  hasTeams: boolean;
  // set true for use on the team settings page
  canAddEvents: boolean;
  openModal: (option: EventTypeParent) => void;
};

export function CreateEventTypeTrigger(props: CreateEventTypeTrigger) {
  const { t } = useLocale();

  return (
    <>
      {!props.hasTeams || props.isIndividualTeam ? (
        <Button
          onClick={() => props.openModal(props.options[0])}
          data-testid="new-event-type"
          StartIcon={PlusIcon}
          disabled={!props.canAddEvents}>
          {t("new_event_type_btn")}
        </Button>
      ) : (
        <Dropdown>
          <DropdownMenuTrigger asChild>
            <Button EndIcon={ChevronDownIcon}>{t("new_event_type_btn")}</Button>
          </DropdownMenuTrigger>
          <DropdownMenuContent align="end">
            <DropdownMenuLabel>{t("new_event_subtitle")}</DropdownMenuLabel>
            <DropdownMenuSeparator className="h-px bg-gray-200" />
            {props.options.map((option) => (
              <CreateEventTeamsItem
                key={option.slug}
                option={option}
                openModal={() => props.openModal(option)}
              />
            ))}
          </DropdownMenuContent>
        </Dropdown>
      )}
    </>
  );
}

function CreateEventTeamsItem(props: {
  openModal: (option: EventTypeParent) => void;
  option: EventTypeParent;
}) {
  const session = useSession();
  const membershipQuery = trpc.useQuery([
    "viewer.teams.getMembershipbyUser",
    {
      memberId: session.data?.user.id as number,
      teamId: props.option.teamId as number,
    },
  ]);

  const isDisabled = membershipQuery.data?.role === "MEMBER";

  return (
    <DropdownMenuItem
      key={props.option.slug}
      className={classNames(
        "cursor-pointer px-3 py-2  focus:outline-none",
        isDisabled ? "cursor-default !text-gray-300" : "hover:bg-neutral-100"
      )}
      disabled={isDisabled}
      onSelect={() => props.openModal(props.option)}>
      <Avatar
        alt={props.option.name || ""}
        imageSrc={props.option.image}
        size={6}
        className="inline ltr:mr-2 rtl:ml-2"
      />
      {props.option.name ? props.option.name : props.option.slug}
    </DropdownMenuItem>
  );
}<|MERGE_RESOLUTION|>--- conflicted
+++ resolved
@@ -7,11 +7,8 @@
 import { useForm } from "react-hook-form";
 import type { z } from "zod";
 
-<<<<<<< HEAD
 import classNames from "@calcom/lib/classNames";
-=======
 import { WEBAPP_URL } from "@calcom/lib/constants";
->>>>>>> c03ca554
 import { useLocale } from "@calcom/lib/hooks/useLocale";
 import showToast from "@calcom/lib/notification";
 import { createEventTypeInput } from "@calcom/prisma/zod/custom/eventtype";
@@ -147,7 +144,6 @@
     <Dialog
       name="new-eventtype"
       clearQueryParamsOnClose={["eventPage", "teamId", "type", "description", "title", "length", "slug"]}>
-<<<<<<< HEAD
       <CreateEventTypeTrigger
         hasTeams={hasTeams}
         canAddEvents={props.canAddEvents}
@@ -155,41 +151,6 @@
         openModal={openModal}
         options={props.options}
       />
-=======
-      {!hasTeams || props.isIndividualTeam ? (
-        <Button
-          onClick={() => openModal(props.options[0])}
-          data-testid="new-event-type"
-          StartIcon={PlusIcon}
-          disabled={!props.canAddEvents}>
-          {t("new_event_type_btn")}
-        </Button>
-      ) : (
-        <Dropdown>
-          <DropdownMenuTrigger asChild>
-            <Button EndIcon={ChevronDownIcon}>{t("new_event_type_btn")}</Button>
-          </DropdownMenuTrigger>
-          <DropdownMenuContent align="end">
-            <DropdownMenuLabel>{t("new_event_subtitle")}</DropdownMenuLabel>
-            <DropdownMenuSeparator className="h-px bg-gray-200" />
-            {props.options.map((option) => (
-              <DropdownMenuItem
-                key={option.slug}
-                className="cursor-pointer px-3 py-2 hover:bg-neutral-100 focus:outline-none"
-                onSelect={() => openModal(option)}>
-                <Avatar
-                  alt={option.name || ""}
-                  imageSrc={option.image || `${WEBAPP_URL}/${option.slug}/avatar.png`} // if no image, use default avatar
-                  size={6}
-                  className="inline ltr:mr-2 rtl:ml-2"
-                />
-                {option.name ? option.name : option.slug}
-              </DropdownMenuItem>
-            ))}
-          </DropdownMenuContent>
-        </Dropdown>
-      )}
->>>>>>> c03ca554
 
       <DialogContent className="overflow-y-auto">
         <div className="mb-4">
