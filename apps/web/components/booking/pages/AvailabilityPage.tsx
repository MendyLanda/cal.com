// Get router variables
import {
  ArrowLeftIcon,
  ChevronDownIcon,
  ChevronUpIcon,
  ClockIcon,
  CreditCardIcon,
  GlobeIcon,
} from "@heroicons/react/solid";
import * as Collapsible from "@radix-ui/react-collapsible";
import { useContracts } from "contexts/contractsContext";
import dayjs, { Dayjs } from "dayjs";
import customParseFormat from "dayjs/plugin/customParseFormat";
import utc from "dayjs/plugin/utc";
import { useRouter } from "next/router";
import { useEffect, useMemo, useState } from "react";
import { FormattedNumber, IntlProvider } from "react-intl";

import { useEmbedStyles, useIsEmbed, useIsBackgroundTransparent } from "@calcom/embed-core";
import classNames from "@calcom/lib/classNames";

import { asStringOrNull } from "@lib/asStringOrNull";
import { timeZone } from "@lib/clock";
import { BASE_URL } from "@lib/config/constants";
import { useLocale } from "@lib/hooks/useLocale";
import useTheme from "@lib/hooks/useTheme";
import { isBrandingHidden } from "@lib/isBrandingHidden";
import { collectPageParameters, telemetryEventTypes, useTelemetry } from "@lib/telemetry";
import { detectBrowserTimeFormat } from "@lib/timeFormat";

import CustomBranding from "@components/CustomBranding";
import AvailableTimes from "@components/booking/AvailableTimes";
import DatePicker from "@components/booking/DatePicker";
import TimeOptions from "@components/booking/TimeOptions";
import { HeadSeo } from "@components/seo/head-seo";
import AvatarGroup from "@components/ui/AvatarGroup";
import PoweredByCal from "@components/ui/PoweredByCal";

import { AvailabilityPageProps } from "../../../pages/[user]/[type]";
import { AvailabilityTeamPageProps } from "../../../pages/team/[slug]/[type]";

dayjs.extend(utc);
dayjs.extend(customParseFormat);

type Props = AvailabilityTeamPageProps | AvailabilityPageProps;

const AvailabilityPage = ({ profile, eventType, workingHours, previousPage }: Props) => {
  const router = useRouter();
  const isEmbed = useIsEmbed();
  const { rescheduleUid } = router.query;
  const { isReady, Theme } = useTheme(profile.theme);
  const { t } = useLocale();
  const { contracts } = useContracts();
<<<<<<< HEAD

=======
  const availabilityDatePickerEmbedStyles = useEmbedStyles("availabilityDatePicker");
  let isBackgroundTransparent = useIsBackgroundTransparent();
  useExposePlanGlobally(plan);
>>>>>>> 9d860399
  useEffect(() => {
    if (eventType.metadata.smartContractAddress) {
      const eventOwner = eventType.users[0];
      if (!contracts[(eventType.metadata.smartContractAddress || null) as number])
        router.replace(`/${eventOwner.username}`);
    }
  }, [contracts, eventType.metadata.smartContractAddress, router]);

  const selectedDate = useMemo(() => {
    const dateString = asStringOrNull(router.query.date);
    if (dateString) {
      const offsetString = dateString.substr(11, 14); // hhmm
      const offsetSign = dateString.substr(10, 1); // + or -

      const offsetHour = offsetString.slice(0, -2);
      const offsetMinute = offsetString.slice(-2);

      const utcOffsetInMinutes =
        (offsetSign === "-" ? -1 : 1) *
        (60 * (offsetHour !== "" ? parseInt(offsetHour) : 0) +
          (offsetMinute !== "" ? parseInt(offsetMinute) : 0));

      const date = dayjs(dateString.substr(0, 10)).utcOffset(utcOffsetInMinutes, true);
      return date.isValid() ? date : null;
    }
    return null;
  }, [router.query.date]);

  const [isTimeOptionsOpen, setIsTimeOptionsOpen] = useState(false);
  const [timeFormat, setTimeFormat] = useState(detectBrowserTimeFormat);

  const telemetry = useTelemetry();

  useEffect(() => {
    handleToggle24hClock(localStorage.getItem("timeOption.is24hClock") === "true");

    telemetry.withJitsu((jitsu) => jitsu.track(telemetryEventTypes.pageView, collectPageParameters()));
  }, [telemetry]);

  const changeDate = (newDate: Dayjs) => {
    router.replace(
      {
        query: {
          ...router.query,
          date: newDate.format("YYYY-MM-DDZZ"),
        },
      },
      undefined,
      {
        shallow: true,
      }
    );
  };

  const handleSelectTimeZone = (selectedTimeZone: string): void => {
    if (selectedDate) {
      changeDate(selectedDate.tz(selectedTimeZone, true));
    }
    timeZone(selectedTimeZone);
    setIsTimeOptionsOpen(false);
  };

  const handleToggle24hClock = (is24hClock: boolean) => {
    setTimeFormat(is24hClock ? "HH:mm" : "h:mma");
  };

  return (
    <>
      <Theme />
      <HeadSeo
        title={`${rescheduleUid ? t("reschedule") : ""} ${eventType.title} | ${profile.name}`}
        description={`${rescheduleUid ? t("reschedule") : ""} ${eventType.title}`}
        name={profile.name || undefined}
        username={profile.slug || undefined}
        // avatar={profile.image || undefined}
      />
      <CustomBranding lightVal={profile.brandColor} darkVal={profile.darkBrandColor} />
      <div>
        <main
          className={
            isEmbed
              ? ""
              : "transition-max-width mx-auto my-0 duration-500 ease-in-out md:my-24 " +
                (selectedDate ? "max-w-5xl" : "max-w-3xl")
          }>
          {isReady && (
            <div
              style={availabilityDatePickerEmbedStyles}
              className={classNames(
                isBackgroundTransparent ? "" : "bg-white dark:bg-gray-800 sm:dark:border-gray-600",
                "border-bookinglightest rounded-sm md:border",
                isEmbed ? "mx-auto" : selectedDate ? "max-w-5xl" : "max-w-3xl"
              )}>
              {/* mobile: details */}
              <div className="block p-4 sm:p-8 md:hidden">
                <div className="flex items-center">
                  <AvatarGroup
                    border="border-2 dark:border-gray-800 border-white"
                    items={
                      [
                        { image: profile.image, alt: profile.name, title: profile.name },
                        ...eventType.users
                          .filter((user) => user.name !== profile.name)
                          .map((user) => ({
                            title: user.name,
                            image: `${process.env.NEXT_PUBLIC_WEBSITE_URL}/${user.username}/avatar.png`,
                            alt: user.name || undefined,
                          })),
                      ].filter((item) => !!item.image) as { image: string; alt?: string; title?: string }[]
                    }
                    size={9}
                    truncateAfter={5}
                  />
<<<<<<< HEAD
                  <div className="ltr:ml-3 rtl:mr-3">
                    <p className="text-sm font-medium text-black dark:text-gray-300">{profile.name}</p>
                    <div className="flex gap-2 text-xs font-medium text-gray-600">
=======
                  <div className="mt-4 sm:-mt-2">
                    <p className="text-sm font-medium text-black dark:text-white">{profile.name}</p>
                    <div className="text-bookingmedian flex gap-2 text-xs font-medium dark:text-gray-100">
>>>>>>> 9d860399
                      {eventType.title}
                      <div>
                        <ClockIcon className="mr-1 -mt-1 inline-block h-4 w-4" />
                        {eventType.length} {t("minutes")}
                      </div>
                      {eventType.price > 0 && (
                        <div>
                          <CreditCardIcon className="mr-1 -mt-1 inline-block h-4 w-4" />
                          <IntlProvider locale="en">
                            <FormattedNumber
                              value={eventType.price / 100.0}
                              style="currency"
                              currency={eventType.currency.toUpperCase()}
                            />
                          </IntlProvider>
                        </div>
                      )}
                    </div>
                  </div>
                </div>
                <p className="mt-3 text-gray-600 dark:text-gray-200">{eventType.description}</p>
              </div>

              <div className="px-4 sm:flex sm:p-4 sm:py-5">
                <div
                  className={
                    "hidden pr-8 sm:border-r sm:dark:border-gray-700 md:flex md:flex-col " +
                    (selectedDate ? "sm:w-1/3" : "sm:w-1/2")
                  }>
                  <AvatarGroup
                    border="border-2 dark:border-gray-800 border-white"
                    items={
                      [
                        { image: profile.image, alt: profile.name, title: profile.name },
                        ...eventType.users
                          .filter((user) => user.name !== profile.name)
                          .map((user) => ({
                            title: user.name,
                            alt: user.name,
                            image: `${process.env.NEXT_PUBLIC_WEBSITE_URL}/${user.username}/avatar.png`,
                          })),
                      ].filter((item) => !!item.image) as { image: string; alt?: string; title?: string }[]
                    }
                    size={10}
                    truncateAfter={3}
                  />
                  <h2 className="dark:text-bookinglight mt-3 font-medium text-gray-500">{profile.name}</h2>
                  <h1 className="font-cal text-bookingdark mb-4 text-3xl font-semibold dark:text-white">
                    {eventType.title}
                  </h1>
                  <p className="text-bookinglight mb-1 -ml-2 px-2 py-1">
                    <ClockIcon className="mr-1 -mt-1 inline-block h-4 w-4" />
                    {eventType.length} {t("minutes")}
                  </p>
                  {eventType.price > 0 && (
                    <p className="text-bookinglight mb-1 -ml-2 px-2 py-1">
                      <CreditCardIcon className="mr-1 -mt-1 inline-block h-4 w-4" />
                      <IntlProvider locale="en">
                        <FormattedNumber
                          value={eventType.price / 100.0}
                          style="currency"
                          currency={eventType.currency.toUpperCase()}
                        />
                      </IntlProvider>
                    </p>
                  )}

                  <TimezoneDropdown />

                  <p className="mt-3 mb-8 text-gray-600 dark:text-gray-200">{eventType.description}</p>
                  {previousPage === `${BASE_URL}/${profile.slug}` && (
                    <div className="flex h-full flex-col justify-end">
                      <ArrowLeftIcon
                        className="h-4 w-4 text-black  transition-opacity hover:cursor-pointer dark:text-white"
                        onClick={() => router.back()}
                      />
                      <p className="sr-only">Go Back</p>
                    </div>
                  )}
                </div>
                <DatePicker
                  date={selectedDate}
                  periodType={eventType?.periodType}
                  periodStartDate={eventType?.periodStartDate}
                  periodEndDate={eventType?.periodEndDate}
                  periodDays={eventType?.periodDays}
                  periodCountCalendarDays={eventType?.periodCountCalendarDays}
                  onDatePicked={changeDate}
                  workingHours={workingHours}
                  weekStart={profile.weekStart || "Sunday"}
                  eventLength={eventType.length}
                  minimumBookingNotice={eventType.minimumBookingNotice}
                />

                <div className="mt-4 ml-1 block sm:hidden">
                  <TimezoneDropdown />
                </div>

                {selectedDate && (
                  <AvailableTimes
                    timeFormat={timeFormat}
                    minimumBookingNotice={eventType.minimumBookingNotice}
                    eventTypeId={eventType.id}
                    eventTypeSlug={eventType.slug}
                    slotInterval={eventType.slotInterval}
                    eventLength={eventType.length}
                    date={selectedDate}
                    users={eventType.users}
                    schedulingType={eventType.schedulingType ?? null}
                    beforeBufferTime={eventType.beforeEventBuffer}
                    afterBufferTime={eventType.afterEventBuffer}
                    seatsPerTimeSlot={eventType.seatsPerTimeSlot}
                  />
                )}
              </div>
            </div>
          )}
          {(!eventType.users[0] || !isBrandingHidden(eventType.users[0])) && !isEmbed && <PoweredByCal />}
        </main>
      </div>
    </>
  );

  function TimezoneDropdown() {
    return (
      <Collapsible.Root open={isTimeOptionsOpen} onOpenChange={setIsTimeOptionsOpen}>
        <Collapsible.Trigger className="min-w-32 text-bookinglight mb-1 -ml-2 px-2 py-1 text-left">
          <GlobeIcon className="mr-1 -mt-1 inline-block h-4 w-4" />
          {timeZone()}
          {isTimeOptionsOpen ? (
            <ChevronUpIcon className="ml-1 -mt-1 inline-block h-4 w-4" />
          ) : (
            <ChevronDownIcon className="ml-1 -mt-1 inline-block h-4 w-4" />
          )}
        </Collapsible.Trigger>
        <Collapsible.Content>
          <TimeOptions onSelectTimeZone={handleSelectTimeZone} onToggle24hClock={handleToggle24hClock} />
        </Collapsible.Content>
      </Collapsible.Root>
    );
  }
};

export default AvailabilityPage;<|MERGE_RESOLUTION|>--- conflicted
+++ resolved
@@ -22,6 +22,7 @@
 import { asStringOrNull } from "@lib/asStringOrNull";
 import { timeZone } from "@lib/clock";
 import { BASE_URL } from "@lib/config/constants";
+import { useExposePlanGlobally } from "@lib/hooks/useExposePlanGlobally";
 import { useLocale } from "@lib/hooks/useLocale";
 import useTheme from "@lib/hooks/useTheme";
 import { isBrandingHidden } from "@lib/isBrandingHidden";
@@ -44,20 +45,16 @@
 
 type Props = AvailabilityTeamPageProps | AvailabilityPageProps;
 
-const AvailabilityPage = ({ profile, eventType, workingHours, previousPage }: Props) => {
+const AvailabilityPage = ({ profile, eventType, workingHours, previousPage, plan }: Props) => {
   const router = useRouter();
   const isEmbed = useIsEmbed();
   const { rescheduleUid } = router.query;
   const { isReady, Theme } = useTheme(profile.theme);
   const { t } = useLocale();
   const { contracts } = useContracts();
-<<<<<<< HEAD
-
-=======
   const availabilityDatePickerEmbedStyles = useEmbedStyles("availabilityDatePicker");
   let isBackgroundTransparent = useIsBackgroundTransparent();
   useExposePlanGlobally(plan);
->>>>>>> 9d860399
   useEffect(() => {
     if (eventType.metadata.smartContractAddress) {
       const eventOwner = eventType.users[0];
@@ -171,15 +168,9 @@
                     size={9}
                     truncateAfter={5}
                   />
-<<<<<<< HEAD
-                  <div className="ltr:ml-3 rtl:mr-3">
-                    <p className="text-sm font-medium text-black dark:text-gray-300">{profile.name}</p>
-                    <div className="flex gap-2 text-xs font-medium text-gray-600">
-=======
                   <div className="mt-4 sm:-mt-2">
                     <p className="text-sm font-medium text-black dark:text-white">{profile.name}</p>
                     <div className="text-bookingmedian flex gap-2 text-xs font-medium dark:text-gray-100">
->>>>>>> 9d860399
                       {eventType.title}
                       <div>
                         <ClockIcon className="mr-1 -mt-1 inline-block h-4 w-4" />
