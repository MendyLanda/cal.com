--- conflicted
+++ resolved
@@ -1,12 +1,7 @@
 import classNames from "@calcom/lib/classNames";
 import { useLocale } from "@calcom/lib/hooks/useLocale";
 import { trpc } from "@calcom/trpc/react";
-<<<<<<< HEAD
-import { SkeletonAvatar, SkeletonText, SkeletonButton, List } from "@calcom/ui";
-import { ArrowRight } from "@calcom/ui/components/icon";
-=======
 import { List } from "@calcom/ui";
->>>>>>> bdf3e34e
 
 import { AppConnectionItem } from "../components/AppConnectionItem";
 import { ConnectedCalendarItem } from "../components/ConnectedCalendarItem";
