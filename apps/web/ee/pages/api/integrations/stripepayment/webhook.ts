--- conflicted
+++ resolved
@@ -2,23 +2,14 @@
 import type { NextApiRequest, NextApiResponse } from "next";
 import Stripe from "stripe";
 
-<<<<<<< HEAD
 import EventManager from "@calcom/core/EventManager";
-=======
 import { getErrorFromUnknown } from "@calcom/lib/errors";
->>>>>>> 558897fe
+import prisma from "@calcom/prisma";
 import stripe from "@calcom/stripe/server";
 import { CalendarEvent } from "@calcom/types/Calendar";
 
 import { IS_PRODUCTION } from "@lib/config/constants";
 import { HttpError as HttpCode } from "@lib/core/http/error";
-<<<<<<< HEAD
-import { getErrorFromUnknown } from "@lib/errors";
-=======
-import EventManager from "@lib/events/EventManager";
-import { CalendarEvent } from "@lib/integrations/calendar/interfaces/Calendar";
->>>>>>> 558897fe
-import prisma from "@lib/prisma";
 
 import { getTranslation } from "@server/lib/i18n";
 
