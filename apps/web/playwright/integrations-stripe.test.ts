--- conflicted
+++ resolved
@@ -1,10 +1,6 @@
 import { expect, test } from "@playwright/test";
 
-<<<<<<< HEAD
-=======
-import { hasIntegrationInstalled } from "../lib/integrations/getIntegrations";
 import * as teardown from "./lib/teardown";
->>>>>>> 1b813b0e
 import { selectFirstAvailableTimeSlotNextMonth, todo } from "./lib/testUtils";
 
 const IS_STRIPE_ENABLED = !!(
@@ -14,15 +10,11 @@
 );
 
 test.describe.serial("Stripe integration", () => {
-<<<<<<< HEAD
-  test.skip(!IS_STRIPE_ENABLED, "It should only run if Stripe is installed");
-=======
   test.afterAll(() => {
     teardown.deleteAllPaymentsByEmail("pro@example.com");
     teardown.deleteAllBookingsByEmail("pro@example.com");
   });
-  test.skip(!hasIntegrationInstalled("stripe_payment"), "It should only run if Stripe is installed");
->>>>>>> 1b813b0e
+  test.skip(!IS_STRIPE_ENABLED, "It should only run if Stripe is installed");
 
   test.describe.serial("Stripe integration dashboard", () => {
     test.use({ storageState: "playwright/artifacts/proStorageState.json" });
