{
  "extends": "@calcom/tsconfig/nextjs.json",
  "compilerOptions": {
    "baseUrl": ".",
    "paths": {
      "@components/*": ["components/*"],
      "@lib/*": ["lib/*"],
      "@server/*": ["server/*"],
      "@ee/*": ["ee/*"],
<<<<<<< HEAD
      "@apps/*": ["lib/apps/*"]
=======
      "@prisma/client/*": ["@calcom/prisma/client/*"]
>>>>>>> b93f87af
    },
    "typeRoots": ["./types", "@calcom/types"],
    "types": ["@types/jest"]
  },
  "include": [
    "next-env.d.ts",
    "../../packages/types/*.d.ts",
    "../../packages/types/next-auth.d.ts",
    "**/*.ts",
    "**/*.tsx"
  ],
  "exclude": ["node_modules"]
}<|MERGE_RESOLUTION|>--- conflicted
+++ resolved
@@ -7,11 +7,8 @@
       "@lib/*": ["lib/*"],
       "@server/*": ["server/*"],
       "@ee/*": ["ee/*"],
-<<<<<<< HEAD
-      "@apps/*": ["lib/apps/*"]
-=======
+      "@apps/*": ["lib/apps/*"],
       "@prisma/client/*": ["@calcom/prisma/client/*"]
->>>>>>> b93f87af
     },
     "typeRoots": ["./types", "@calcom/types"],
     "types": ["@types/jest"]
