import { signOut, useSession } from "next-auth/react";
import { useForm } from "react-hook-form";

import { getLayout } from "@calcom/features/settings/layouts/SettingsLayout";
import { useLocale } from "@calcom/lib/hooks/useLocale";
import { userMetadata } from "@calcom/prisma/zod-utils";
import { trpc } from "@calcom/trpc/react";
import { Alert, Button, Form, Meta, PasswordField, Select, SettingsToggle, showToast } from "@calcom/ui";

type ChangePasswordSessionFormValues = {
  oldPassword: string;
  newPassword: string;
  sessionTimeout?: number;
  apiError: string;
};

const PasswordView = () => {
  const { data } = useSession();
  const { t } = useLocale();
  const utils = trpc.useContext();
  const { data: user } = trpc.viewer.me.useQuery();
  const metadata = userMetadata.safeParse(user?.metadata);
  const sessionTimeout = metadata.success ? metadata.data?.sessionTimeout : undefined;

  const sessionMutation = trpc.viewer.updateProfile.useMutation({
    onSuccess: () => {
      showToast(t("session_timeout_changed"), "success");
      formMethods.reset(formMethods.getValues());
    },
    onSettled: () => {
      utils.viewer.me.invalidate();
    },
    onMutate: async ({ metadata }) => {
      await utils.viewer.me.cancel();
      const previousValue = utils.viewer.me.getData();
      const previousMetadata = userMetadata.parse(previousValue?.metadata);

      if (previousValue && sessionTimeout) {
        utils.viewer.me.setData(undefined, {
          ...previousValue,
          metadata: { ...previousMetadata, sessionTimeout: sessionTimeout },
        });
      }
      return { previousValue };
    },
    onError: (error, _, context) => {
      if (context?.previousValue) {
        utils.viewer.me.setData(undefined, context.previousValue);
      }
      showToast(`${t("session_timeout_change_error")}, ${error.message}`, "error");
    },
  });
  const passwordMutation = trpc.viewer.auth.changePassword.useMutation({
    onSuccess: () => {
      showToast(t("password_has_been_changed"), "success");
      formMethods.resetField("oldPassword");
      formMethods.resetField("newPassword");

      if (data?.user.role === "INACTIVE_ADMIN") {
        /*
      AdminPasswordBanner component relies on the role returned from the session.
      Next-Auth doesn't provide a way to revalidate the session cookie,
      so this a workaround to hide the banner after updating the password.
      discussion: https://github.com/nextauthjs/next-auth/discussions/4229
      */
        signOut({ callbackUrl: "/auth/login" });
      }
    },
    onError: (error) => {
      showToast(`${t("error_updating_password")}, ${t(error.message)}`, "error");

      formMethods.setError("apiError", {
        message: t(error.message),
        type: "custom",
      });
    },
  });

  const formMethods = useForm<ChangePasswordSessionFormValues>({
    defaultValues: {
      oldPassword: "",
      newPassword: "",
      sessionTimeout,
    },
  });

  const sessionTimeoutWatch = formMethods.watch("sessionTimeout");

  // TODO: Check if the user's current password is empty or not
  const allowEmptyOldPassword = user && user.identityProvider != "CAL";

  const handleSubmit = (values: ChangePasswordSessionFormValues) => {
    const { oldPassword, newPassword, sessionTimeout: newSessionTimeout } = values;

    if (!oldPassword && !allowEmptyOldPassword) {
      return formMethods.setError("oldPassword", {
        message: t("old_password_required"),
        type: "custom",
      });
    }

    if (!newPassword) {
      return formMethods.setError("newPassword", {
        message: t("new_password_required"),
        type: "custom",
      });
    }

    passwordMutation.mutate({ oldPassword, newPassword });

    if (sessionTimeout !== newSessionTimeout) {
      sessionMutation.mutate({ metadata: { ...metadata, sessionTimeout: newSessionTimeout } });
    }
  };

  const timeoutOptions = [5, 10, 15].map((mins) => ({
    label: t("multiple_duration_mins", { count: mins }),
    value: mins,
  }));

  const isDisabled = formMethods.formState.isSubmitting || !formMethods.formState.isDirty;

  const passwordMinLength = data?.user.role === "USER" ? 7 : 15;
  const isUser = data?.user.role === "USER";

  return (
    <>
      <Meta title={t("password")} description={t("password_description")} />
<<<<<<< HEAD
      <Form form={formMethods} handleSubmit={handleSubmit}>
        {formMethods.formState.errors.apiError && (
          <div className="pb-6">
            <Alert severity="error" message={formMethods.formState.errors.apiError?.message} />
          </div>
        )}
        <div className="max-w-[38rem] sm:grid sm:grid-cols-2 sm:gap-x-4">
          {!allowEmptyOldPassword && (
            <div>
              <PasswordField {...formMethods.register("oldPassword")} label={t("old_password")} />
            </div>
          )}
          <div>
            <PasswordField
              {...formMethods.register("newPassword", {
                minLength: {
                  message: t(isUser ? "password_hint_min" : "password_hint_admin_min"),
                  value: passwordMinLength,
                },
                pattern: {
                  message: "Should contain a number, uppercase and lowercase letters",
                  value: /^(?=.*\d)(?=.*[a-z])(?=.*[A-Z])(?=.*[a-zA-Z]).*$/gm,
                },
              })}
              label={t("new_password")}
            />
=======
      {user && user.identityProvider !== IdentityProvider.CAL ? (
        <div>
          <div className="mt-6">
            <h2 className="font-cal text-emphasis text-lg font-medium leading-6">
              {t("account_managed_by_identity_provider", {
                provider: identityProviderNameMap[user.identityProvider],
              })}
            </h2>
          </div>
          <p className="text-subtle mt-1 text-sm">
            {t("account_managed_by_identity_provider_description", {
              provider: identityProviderNameMap[user.identityProvider],
            })}
          </p>
        </div>
      ) : (
        <Form form={formMethods} handleSubmit={handleSubmit}>
          {formMethods.formState.errors.apiError && (
            <div className="pb-6">
              <Alert severity="error" message={formMethods.formState.errors.apiError?.message} />
            </div>
          )}

          <div className="max-w-[38rem] sm:grid sm:grid-cols-2 sm:gap-x-4">
            <div>
              <PasswordField {...formMethods.register("oldPassword")} label={t("old_password")} />
            </div>
            <div>
              <PasswordField
                {...formMethods.register("newPassword", {
                  minLength: {
                    message: t(isUser ? "password_hint_min" : "password_hint_admin_min"),
                    value: passwordMinLength,
                  },
                  pattern: {
                    message: "Should contain a number, uppercase and lowercase letters",
                    value: /^(?=.*\d)(?=.*[a-z])(?=.*[A-Z])(?=.*[a-zA-Z]).*$/gm,
                  },
                })}
                label={t("new_password")}
              />
            </div>
          </div>
          <p className="text-default mt-4 max-w-[38rem] text-sm">
            {t("invalid_password_hint", { passwordLength: passwordMinLength })}
          </p>
          <div className="border-subtle mt-8 border-t py-8">
            <SettingsToggle
              title={t("session_timeout")}
              description={t("session_timeout_description")}
              checked={sessionTimeoutWatch !== undefined}
              data-testid="session-check"
              onCheckedChange={(e) => {
                if (!e) {
                  formMethods.setValue("sessionTimeout", undefined, { shouldDirty: true });
                } else {
                  formMethods.setValue("sessionTimeout", 10, { shouldDirty: true });
                }
              }}
            />
            {sessionTimeoutWatch && (
              <div className="mt-4 text-sm">
                <div className="flex items-center">
                  <p className="text-default ltr:mr-2 rtl:ml-2">{t("session_timeout_after")}</p>
                  <Select
                    options={timeoutOptions}
                    defaultValue={
                      sessionTimeout
                        ? timeoutOptions.find((tmo) => tmo.value === sessionTimeout)
                        : timeoutOptions[1]
                    }
                    isSearchable={false}
                    className="block h-[36px] !w-auto min-w-0 flex-none rounded-md text-sm"
                    onChange={(event) => {
                      formMethods.setValue("sessionTimeout", event?.value, { shouldDirty: true });
                    }}
                  />
                </div>
              </div>
            )}
>>>>>>> 6639588c
          </div>
        </div>
        <p className="mt-4 max-w-[38rem] text-sm text-gray-600">
          {t("invalid_password_hint", { passwordLength: passwordMinLength })}
        </p>
        <div className="mt-8 border-t border-gray-200 py-8">
          <SettingsToggle
            title={t("session_timeout")}
            description={t("session_timeout_description")}
            checked={sessionTimeoutWatch !== undefined}
            data-testid="session-check"
            onCheckedChange={(e) => {
              if (!e) {
                formMethods.setValue("sessionTimeout", undefined, { shouldDirty: true });
              } else {
                formMethods.setValue("sessionTimeout", 10, { shouldDirty: true });
              }
            }}
          />
          {sessionTimeoutWatch && (
            <div className="mt-4 text-sm">
              <div className="flex items-center">
                <p className="text-neutral-900 ltr:mr-2 rtl:ml-2">{t("session_timeout_after")}</p>
                <Select
                  options={timeoutOptions}
                  defaultValue={
                    sessionTimeout
                      ? timeoutOptions.find((tmo) => tmo.value === sessionTimeout)
                      : timeoutOptions[1]
                  }
                  isSearchable={false}
                  className="block h-[36px] !w-auto min-w-0 flex-none rounded-md text-sm"
                  onChange={(event) => {
                    formMethods.setValue("sessionTimeout", event?.value, { shouldDirty: true });
                  }}
                />
              </div>
            </div>
          )}
        </div>
        {/* TODO: Why is this Form not submitting? Hacky fix but works */}
        <Button
          color="primary"
          className="mt-8"
          type="submit"
          disabled={isDisabled || passwordMutation.isLoading || sessionMutation.isLoading}>
          {t("update")}
        </Button>
      </Form>
    </>
  );
};

PasswordView.getLayout = getLayout;

export default PasswordView;<|MERGE_RESOLUTION|>--- conflicted
+++ resolved
@@ -1,8 +1,10 @@
 import { signOut, useSession } from "next-auth/react";
 import { useForm } from "react-hook-form";
 
+import { identityProviderNameMap } from "@calcom/features/auth/lib/identityProviderNameMap";
 import { getLayout } from "@calcom/features/settings/layouts/SettingsLayout";
 import { useLocale } from "@calcom/lib/hooks/useLocale";
+import { IdentityProvider } from "@calcom/prisma/client";
 import { userMetadata } from "@calcom/prisma/zod-utils";
 import { trpc } from "@calcom/trpc/react";
 import { Alert, Button, Form, Meta, PasswordField, Select, SettingsToggle, showToast } from "@calcom/ui";
@@ -126,34 +128,7 @@
   return (
     <>
       <Meta title={t("password")} description={t("password_description")} />
-<<<<<<< HEAD
-      <Form form={formMethods} handleSubmit={handleSubmit}>
-        {formMethods.formState.errors.apiError && (
-          <div className="pb-6">
-            <Alert severity="error" message={formMethods.formState.errors.apiError?.message} />
-          </div>
-        )}
-        <div className="max-w-[38rem] sm:grid sm:grid-cols-2 sm:gap-x-4">
-          {!allowEmptyOldPassword && (
-            <div>
-              <PasswordField {...formMethods.register("oldPassword")} label={t("old_password")} />
-            </div>
-          )}
-          <div>
-            <PasswordField
-              {...formMethods.register("newPassword", {
-                minLength: {
-                  message: t(isUser ? "password_hint_min" : "password_hint_admin_min"),
-                  value: passwordMinLength,
-                },
-                pattern: {
-                  message: "Should contain a number, uppercase and lowercase letters",
-                  value: /^(?=.*\d)(?=.*[a-z])(?=.*[A-Z])(?=.*[a-zA-Z]).*$/gm,
-                },
-              })}
-              label={t("new_password")}
-            />
-=======
+
       {user && user.identityProvider !== IdentityProvider.CAL ? (
         <div>
           <div className="mt-6">
@@ -176,11 +151,12 @@
               <Alert severity="error" message={formMethods.formState.errors.apiError?.message} />
             </div>
           )}
-
           <div className="max-w-[38rem] sm:grid sm:grid-cols-2 sm:gap-x-4">
-            <div>
-              <PasswordField {...formMethods.register("oldPassword")} label={t("old_password")} />
-            </div>
+            {!allowEmptyOldPassword && (
+              <div>
+                <PasswordField {...formMethods.register("oldPassword")} label={t("old_password")} />
+              </div>
+            )}
             <div>
               <PasswordField
                 {...formMethods.register("newPassword", {
@@ -196,11 +172,49 @@
                 label={t("new_password")}
               />
             </div>
+            <p className="text-default mt-4 max-w-[38rem] text-sm">
+              {t("invalid_password_hint", { passwordLength: passwordMinLength })}
+            </p>
+            <div className="border-subtle mt-8 border-t py-8">
+              <SettingsToggle
+                title={t("session_timeout")}
+                description={t("session_timeout_description")}
+                checked={sessionTimeoutWatch !== undefined}
+                data-testid="session-check"
+                onCheckedChange={(e) => {
+                  if (!e) {
+                    formMethods.setValue("sessionTimeout", undefined, { shouldDirty: true });
+                  } else {
+                    formMethods.setValue("sessionTimeout", 10, { shouldDirty: true });
+                  }
+                }}
+              />
+              {sessionTimeoutWatch && (
+                <div className="mt-4 text-sm">
+                  <div className="flex items-center">
+                    <p className="text-default ltr:mr-2 rtl:ml-2">{t("session_timeout_after")}</p>
+                    <Select
+                      options={timeoutOptions}
+                      defaultValue={
+                        sessionTimeout
+                          ? timeoutOptions.find((tmo) => tmo.value === sessionTimeout)
+                          : timeoutOptions[1]
+                      }
+                      isSearchable={false}
+                      className="block h-[36px] !w-auto min-w-0 flex-none rounded-md text-sm"
+                      onChange={(event) => {
+                        formMethods.setValue("sessionTimeout", event?.value, { shouldDirty: true });
+                      }}
+                    />
+                  </div>
+                </div>
+              )}
+            </div>
           </div>
-          <p className="text-default mt-4 max-w-[38rem] text-sm">
+          <p className="mt-4 max-w-[38rem] text-sm text-gray-600">
             {t("invalid_password_hint", { passwordLength: passwordMinLength })}
           </p>
-          <div className="border-subtle mt-8 border-t py-8">
+          <div className="mt-8 border-t border-gray-200 py-8">
             <SettingsToggle
               title={t("session_timeout")}
               description={t("session_timeout_description")}
@@ -217,7 +231,7 @@
             {sessionTimeoutWatch && (
               <div className="mt-4 text-sm">
                 <div className="flex items-center">
-                  <p className="text-default ltr:mr-2 rtl:ml-2">{t("session_timeout_after")}</p>
+                  <p className="text-neutral-900 ltr:mr-2 rtl:ml-2">{t("session_timeout_after")}</p>
                   <Select
                     options={timeoutOptions}
                     defaultValue={
@@ -234,56 +248,17 @@
                 </div>
               </div>
             )}
->>>>>>> 6639588c
           </div>
-        </div>
-        <p className="mt-4 max-w-[38rem] text-sm text-gray-600">
-          {t("invalid_password_hint", { passwordLength: passwordMinLength })}
-        </p>
-        <div className="mt-8 border-t border-gray-200 py-8">
-          <SettingsToggle
-            title={t("session_timeout")}
-            description={t("session_timeout_description")}
-            checked={sessionTimeoutWatch !== undefined}
-            data-testid="session-check"
-            onCheckedChange={(e) => {
-              if (!e) {
-                formMethods.setValue("sessionTimeout", undefined, { shouldDirty: true });
-              } else {
-                formMethods.setValue("sessionTimeout", 10, { shouldDirty: true });
-              }
-            }}
-          />
-          {sessionTimeoutWatch && (
-            <div className="mt-4 text-sm">
-              <div className="flex items-center">
-                <p className="text-neutral-900 ltr:mr-2 rtl:ml-2">{t("session_timeout_after")}</p>
-                <Select
-                  options={timeoutOptions}
-                  defaultValue={
-                    sessionTimeout
-                      ? timeoutOptions.find((tmo) => tmo.value === sessionTimeout)
-                      : timeoutOptions[1]
-                  }
-                  isSearchable={false}
-                  className="block h-[36px] !w-auto min-w-0 flex-none rounded-md text-sm"
-                  onChange={(event) => {
-                    formMethods.setValue("sessionTimeout", event?.value, { shouldDirty: true });
-                  }}
-                />
-              </div>
-            </div>
-          )}
-        </div>
-        {/* TODO: Why is this Form not submitting? Hacky fix but works */}
-        <Button
-          color="primary"
-          className="mt-8"
-          type="submit"
-          disabled={isDisabled || passwordMutation.isLoading || sessionMutation.isLoading}>
-          {t("update")}
-        </Button>
-      </Form>
+          {/* TODO: Why is this Form not submitting? Hacky fix but works */}
+          <Button
+            color="primary"
+            className="mt-8"
+            type="submit"
+            disabled={isDisabled || passwordMutation.isLoading || sessionMutation.isLoading}>
+            {t("update")}
+          </Button>
+        </Form>
+      )}
     </>
   );
 };
