import type { NextApiRequest, NextApiResponse } from "next";

import { renderEmail } from "@calcom/emails";
import { getTranslation } from "@calcom/lib/server/i18n";

const handler = async (req: NextApiRequest, res: NextApiResponse) => {
  if (process.env.NODE_ENV !== "development") return res.write("Only for development purposes"), res.end();
  const t = await getTranslation("en", "common");
  const language = { translate: t, locale: "en" };

  const evt = {
    type: "30min",
    title: "30min between Pro Example and pro@example.com",
    description: null,
    additionalNotes: "asdasdas",
    startTime: "2022-06-03T09:00:00-06:00",
    endTime: "2022-06-03T09:30:00-06:00",
    organizer: {
      name: "Pro Example",
      email: "pro@example.com",
      timeZone: "Europe/London",
      language,
    },
    attendees: [
      {
        email: "pro@example.com",
        name: "pro@example.com",
        timeZone: "America/Chihuahua",
        language,
      },
    ],
    location: "Zoom video",
    destinationCalendar: null,
    hideCalendarNotes: false,
    uid: "xxyPr4cg2xx4XoS2KeMEQy",
    metadata: {},
    recurringEvent: null,
    appsStatus: [
      {
        appName: "Outlook Calendar",
        type: "office365_calendar",
        success: 1,
        failures: 0,
        errors: [],
        warnings: [],
      },
      {
        appName: "Google Meet",
        type: "conferencing",
        success: 0,
        failures: 1,
        errors: [],
        warnings: ["In order to use Google Meet you must set your destination calendar to a Google Calendar"],
      },
    ],
  };

  req.statusCode = 200;

  res.setHeader("Content-Type", "text/html");
  res.setHeader("Cache-Control", "no-cache, no-store, private, must-revalidate");
  res.write(
<<<<<<< HEAD
    renderEmail("SignupEmailVerification", {
      verificationToken: "token",
      email: "test@test.com",
=======
    renderEmail("OrganizerRequestEmail", {
      calEvent: evt,
      attendee: evt.organizer,
>>>>>>> 18414e85
    })
  );
  res.end();
};

export default handler;<|MERGE_RESOLUTION|>--- conflicted
+++ resolved
@@ -60,15 +60,9 @@
   res.setHeader("Content-Type", "text/html");
   res.setHeader("Cache-Control", "no-cache, no-store, private, must-revalidate");
   res.write(
-<<<<<<< HEAD
-    renderEmail("SignupEmailVerification", {
-      verificationToken: "token",
-      email: "test@test.com",
-=======
     renderEmail("OrganizerRequestEmail", {
       calEvent: evt,
       attendee: evt.organizer,
->>>>>>> 18414e85
     })
   );
   res.end();
