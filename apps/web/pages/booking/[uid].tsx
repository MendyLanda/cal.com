import { BookingStatus, WorkflowActions } from "@prisma/client";
import { Collapsible, CollapsibleContent, CollapsibleTrigger } from "@radix-ui/react-collapsible";
import classNames from "classnames";
import { createEvent } from "ics";
import { GetServerSidePropsContext } from "next";
import { useSession } from "next-auth/react";
import Link from "next/link";
import { useRouter } from "next/router";
import { useEffect, useRef, useState } from "react";
import { RRule } from "rrule";
import { z } from "zod";

import BookingPageTagManager from "@calcom/app-store/BookingPageTagManager";
import { getEventLocationValue, getSuccessPageLocationMessage } from "@calcom/app-store/locations";
import { getEventTypeAppData } from "@calcom/app-store/utils";
import { getEventName } from "@calcom/core/event";
import dayjs, { ConfigType } from "@calcom/dayjs";
import {
  sdkActionManager,
  useEmbedNonStylesConfig,
  useIsBackgroundTransparent,
  useIsEmbed,
} from "@calcom/embed-core/embed-iframe";
import { parseRecurringEvent } from "@calcom/lib";
import CustomBranding from "@calcom/lib/CustomBranding";
import { APP_NAME } from "@calcom/lib/constants";
import { formatTime } from "@calcom/lib/date-fns";
import { getDefaultEvent } from "@calcom/lib/defaultEvents";
import { useLocale } from "@calcom/lib/hooks/useLocale";
import useTheme from "@calcom/lib/hooks/useTheme";
import { getEveryFreqFor } from "@calcom/lib/recurringStrings";
import { collectPageParameters, telemetryEventTypes, useTelemetry } from "@calcom/lib/telemetry";
import { getIs24hClockFromLocalStorage, isBrowserLocale24h } from "@calcom/lib/timeFormat";
import { localStorage } from "@calcom/lib/webstorage";
import prisma from "@calcom/prisma";
import { Prisma } from "@calcom/prisma/client";
import { bookingMetadataSchema } from "@calcom/prisma/zod-utils";
import { customInputSchema, EventTypeMetaDataSchema } from "@calcom/prisma/zod-utils";
import { Button, EmailInput, HeadSeo } from "@calcom/ui";
import { FiX, FiChevronLeft, FiCheck, FiCalendar } from "@calcom/ui/components/icon";

import { timeZone } from "@lib/clock";
import { inferSSRProps } from "@lib/types/inferSSRProps";

import CancelBooking from "@components/booking/CancelBooking";
import EventReservationSchema from "@components/schemas/EventReservationSchema";

import { ssrInit } from "@server/lib/ssr";

function redirectToExternalUrl(url: string) {
  window.parent.location.href = url;
}

/**
 * Redirects to external URL with query params from current URL.
 * Query Params and Hash Fragment if present in external URL are kept intact.
 */
function RedirectionToast({ url }: { url: string }) {
  const [timeRemaining, setTimeRemaining] = useState(10);
  const [isToastVisible, setIsToastVisible] = useState(true);

  const { t } = useLocale();
  const timerRef = useRef<number | null>(null);
  const router = useRouter();
  const { cancel: isCancellationMode } = querySchema.parse(router.query);
  const urlWithSuccessParamsRef = useRef<string | null>();
  if (isCancellationMode && timerRef.current) {
    setIsToastVisible(false);
  }

  useEffect(() => {
    if (!isToastVisible && timerRef.current) {
      window.clearInterval(timerRef.current);
    }
  }, [isToastVisible]);

  useEffect(() => {
    const parsedExternalUrl = new URL(url);

    const parsedSuccessUrl = new URL(document.URL);

    // eslint-disable-next-line @typescript-eslint/ban-ts-comment
    /* @ts-ignore */ //https://stackoverflow.com/questions/49218765/typescript-and-iterator-type-iterableiteratort-is-not-an-array-type
    for (const [name, value] of parsedExternalUrl.searchParams.entries()) {
      parsedSuccessUrl.searchParams.set(name, value);
    }

    const urlWithSuccessParams =
      parsedExternalUrl.origin +
      parsedExternalUrl.pathname +
      "?" +
      parsedSuccessUrl.searchParams.toString() +
      parsedExternalUrl.hash;
    urlWithSuccessParamsRef.current = urlWithSuccessParams;

    timerRef.current = window.setInterval(() => {
      if (timeRemaining > 0) {
        setTimeRemaining((timeRemaining) => {
          return timeRemaining - 1;
        });
      } else {
        redirectToExternalUrl(urlWithSuccessParams);
        window.clearInterval(timerRef.current as number);
      }
    }, 1000);
    return () => {
      window.clearInterval(timerRef.current as number);
    };
  }, [timeRemaining, url]);

  if (!isToastVisible) {
    return null;
  }

  return (
    <>
      <div className="relative z-[60] pb-2 sm:pb-5">
        <div className="mx-auto w-full sm:max-w-7xl sm:px-2 lg:px-8">
          <div className="border border-green-600 bg-green-500 p-2 sm:p-3">
            <div className="flex flex-wrap items-center justify-between">
              <div className="flex w-0 flex-1 items-center">
                <p className="truncate font-medium text-white sm:mx-3">
                  <span className="md:hidden">Redirecting to {url} ...</span>
                  <span className="hidden md:inline">
                    {t("you_are_being_redirected", { url, seconds: timeRemaining })}
                  </span>
                </p>
              </div>
              <div className="order-3 mt-2 w-full flex-shrink-0 sm:order-2 sm:mt-0 sm:w-auto">
                <button
                  onClick={() => {
                    if (urlWithSuccessParamsRef.current) {
                      redirectToExternalUrl(urlWithSuccessParamsRef.current);
                    }
                  }}
                  className="flex w-full items-center justify-center rounded-sm border border-transparent bg-white px-4 py-2 text-sm font-medium text-green-600 hover:bg-green-50">
                  {t("continue")}
                </button>
              </div>
              <div className="order-2 flex-shrink-0 sm:order-3 sm:ml-2">
                <button
                  type="button"
                  onClick={() => {
                    setIsToastVisible(false);
                  }}
                  className="-mr-1 flex rounded-md p-2 hover:bg-green-600 focus:outline-none focus:ring-2 focus:ring-white">
                  <FiX className="h-6 w-6 text-white" />
                </button>
              </div>
            </div>
          </div>
        </div>
      </div>
    </>
  );
}

type SuccessProps = inferSSRProps<typeof getServerSideProps>;

const stringToBoolean = z
  .string()
  .optional()
  .transform((val) => val === "true");

const querySchema = z.object({
  uid: z.string(),
  allRemainingBookings: stringToBoolean,
  cancel: stringToBoolean,
  changes: stringToBoolean,
  reschedule: stringToBoolean,
  isSuccessBookingPage: z.string().optional(),
  formerTime: z.string().optional(),
  email: z.string().optional(),
});

export default function Success(props: SuccessProps) {
  const { t } = useLocale();
  const router = useRouter();
  const {
    allRemainingBookings,
    isSuccessBookingPage,
    cancel: isCancellationMode,
    changes,
    formerTime,
    email,
  } = querySchema.parse(router.query);

  if ((isCancellationMode || changes) && typeof window !== "undefined") {
    window.scrollTo(0, document.body.scrollHeight);
  }

  const location: ReturnType<typeof getEventLocationValue> = props.bookingInfo.location
    ? props.bookingInfo.location
    : // If there is no location set then we default to Cal Video
      "integrations:daily";

  const locationVideoCallUrl: string | undefined = bookingMetadataSchema.parse(
    props?.bookingInfo?.metadata || {}
  )?.videoCallUrl;

  if (!location) {
    // Can't use logger.error because it throws error on client. stdout isn't available to it.
    console.error(`No location found `);
  }
<<<<<<< HEAD

  const email = props.bookingInfo?.user[0]?.email;
=======
>>>>>>> c3d6df2d
  const status = props.bookingInfo?.status;
  const reschedule = props.bookingInfo.status === BookingStatus.ACCEPTED;
  const cancellationReason = props.bookingInfo.cancellationReason;

  const attendeeName =
    typeof props?.bookingInfo?.attendees?.[0]?.name === "string"
      ? props?.bookingInfo?.attendees?.[0]?.name
      : "Nameless";

  const [is24h, setIs24h] = useState(isBrowserLocale24h());
  const { data: session } = useSession();

  const [date, setDate] = useState(dayjs.utc(props.bookingInfo.startTime));
  const { eventType, bookingInfo } = props;

  const isBackgroundTransparent = useIsBackgroundTransparent();
  const isEmbed = useIsEmbed();
  const shouldAlignCentrallyInEmbed = useEmbedNonStylesConfig("align") !== "left";
  const shouldAlignCentrally = !isEmbed || shouldAlignCentrallyInEmbed;
  const [calculatedDuration, setCalculatedDuration] = useState<number | undefined>(undefined);

  function setIsCancellationMode(value: boolean) {
    if (value) router.query.cancel = "true";
    else delete router.query.cancel;
    router.replace({
      pathname: router.pathname,
      query: { ...router.query },
    });
  }

  const eventNameObject = {
    attendeeName,
    eventType: props.eventType.title,
    eventName: (props.dynamicEventName as string) || props.eventType.eventName,
    host: props.profile.name || "Nameless",
    location: location,
    t,
  };

  const giphyAppData = getEventTypeAppData(eventType, "giphy");
  const giphyImage = giphyAppData?.thankYouPage;

  const eventName = getEventName(eventNameObject, true);
  const needsConfirmation = eventType.requiresConfirmation && reschedule != true;
  const isCancelled = status === "CANCELLED" || status === "REJECTED";
  const telemetry = useTelemetry();
  useEffect(() => {
    if (top !== window) {
      //page_view will be collected automatically by _middleware.ts
      telemetry.event(telemetryEventTypes.embedView, collectPageParameters("/booking"));
    }
  }, [telemetry]);

  useEffect(() => {
    const users = eventType.users;
    if (!sdkActionManager) return;
    // TODO: We should probably make it consistent with Webhook payload. Some data is not available here, as and when requirement comes we can add
    sdkActionManager.fire("bookingSuccessful", {
      booking: bookingInfo,
      eventType,
      date: date.toString(),
      duration: calculatedDuration,
      organizer: {
        name: users[0].name || "Nameless",
        email: users[0].email || "Email-less",
        timeZone: users[0].timeZone,
      },
      confirmed: !needsConfirmation,
      // TODO: Add payment details
    });
    setDate(date.tz(localStorage.getItem("timeOption.preferredTimeZone") || dayjs.tz.guess()));
    setIs24h(!!getIs24hClockFromLocalStorage());
    // eslint-disable-next-line react-hooks/exhaustive-deps
  }, [eventType, needsConfirmation]);

  useEffect(() => {
    setCalculatedDuration(
      dayjs(props.bookingInfo.endTime).diff(dayjs(props.bookingInfo.startTime), "minutes")
    );
  }, []);

  function eventLink(): string {
    const optional: { location?: string } = {};
    if (locationVideoCallUrl) {
      optional["location"] = locationVideoCallUrl;
    }

    const event = createEvent({
      start: [
        date.toDate().getUTCFullYear(),
        (date.toDate().getUTCMonth() as number) + 1,
        date.toDate().getUTCDate(),
        date.toDate().getUTCHours(),
        date.toDate().getUTCMinutes(),
      ],
      startInputType: "utc",
      title: eventName,
      description: props.eventType.description ? props.eventType.description : undefined,
      /** formatted to required type of description ^ */
      duration: {
        minutes: calculatedDuration,
      },
      ...optional,
    });

    if (event.error) {
      throw event.error;
    }

    return encodeURIComponent(event.value ? event.value : false);
  }

  function getTitle(): string {
    const titleSuffix = props.recurringBookings ? "_recurring" : "";
    if (isCancelled) {
      return "";
    }
    if (needsConfirmation) {
      if (props.profile.name !== null) {
        return t("user_needs_to_confirm_or_reject_booking" + titleSuffix, {
          user: props.profile.name,
        });
      }
      return t("needs_to_be_confirmed_or_rejected" + titleSuffix);
    }
    return t("emailed_you_and_attendees" + titleSuffix);
  }
  const userIsOwner = !!(session?.user?.id && eventType.owner?.id === session.user.id);
  useTheme(isSuccessBookingPage ? props.profile.theme : "light");
  const title = t(
    `booking_${needsConfirmation ? "submitted" : "confirmed"}${props.recurringBookings ? "_recurring" : ""}`
  );
  const customInputs = bookingInfo?.customInputs;

  const locationToDisplay = getSuccessPageLocationMessage(
    locationVideoCallUrl ? locationVideoCallUrl : location,
    t,
    bookingInfo.status
  );

  const hasSMSAttendeeAction =
    eventType.workflows.find((workflowEventType) =>
      workflowEventType.workflow.steps.find((step) => step.action === WorkflowActions.SMS_ATTENDEE)
    ) !== undefined;

  return (
    <div className={isEmbed ? "" : "h-screen"} data-testid="success-page">
      {!isEmbed && (
        <EventReservationSchema
          reservationId={bookingInfo.uid}
          eventName={eventName}
          startTime={bookingInfo.startTime}
          endTime={bookingInfo.endTime}
          organizer={bookingInfo.user[0]}
          attendees={bookingInfo.attendees}
          location={locationToDisplay}
          description={bookingInfo.description}
          status={status}
        />
      )}
      {userIsOwner && !isEmbed && (
        <div className="mt-2 ml-4 -mb-4">
          <Link
            href={allRemainingBookings ? "/bookings/recurring" : "/bookings/upcoming"}
            className="mt-2 inline-flex px-1 py-2 text-sm text-gray-500 hover:bg-gray-100 hover:text-gray-800 dark:hover:bg-transparent dark:hover:text-white">
            <FiChevronLeft className="h-5 w-5" /> {t("back_to_bookings")}
          </Link>
        </div>
      )}
      <HeadSeo title={title} description={title} />
      <BookingPageTagManager eventType={eventType} />
      <CustomBranding lightVal={props.profile.brandColor} darkVal={props.profile.darkBrandColor} />
      <main className={classNames(shouldAlignCentrally ? "mx-auto" : "", isEmbed ? "" : "max-w-3xl")}>
        <div className={classNames("overflow-y-auto", isEmbed ? "" : "z-50 ")}>
          {isSuccessBookingPage && !isCancellationMode && eventType.successRedirectUrl ? (
            <RedirectionToast url={eventType.successRedirectUrl} />
          ) : null}{" "}
          <div
            className={classNames(
              shouldAlignCentrally ? "text-center" : "",
              "flex items-end justify-center px-4 pt-4 pb-20  sm:block sm:p-0"
            )}>
            <div
              className={classNames("my-4 transition-opacity sm:my-0", isEmbed ? "" : " inset-0")}
              aria-hidden="true">
              <div
                className={classNames(
                  "main inline-block transform overflow-hidden rounded-lg border sm:my-8 sm:max-w-xl",
                  isBackgroundTransparent ? "" : "dark:bg-darkgray-100 dark:border-darkgray-200 bg-white",
                  "px-8 pt-5 pb-4 text-left align-bottom transition-all sm:w-full sm:py-8 sm:align-middle"
                )}
                role="dialog"
                aria-modal="true"
                aria-labelledby="modal-headline">
                <div
                  className={classNames(
                    "mx-auto flex items-center justify-center",
                    !giphyImage && !isCancelled && !needsConfirmation
                      ? "h-12 w-12 rounded-full bg-green-100"
                      : "",
                    !giphyImage && !isCancelled && needsConfirmation
                      ? "h-12 w-12 rounded-full bg-gray-100"
                      : "",
                    isCancelled ? "h-12 w-12 rounded-full bg-red-100" : ""
                  )}>
                  {giphyImage && !needsConfirmation && (
                    // eslint-disable-next-line @next/next/no-img-element
                    <img src={giphyImage} alt="Gif from Giphy" />
                  )}
                  {!giphyImage && !needsConfirmation && !isCancelled && (
                    <FiCheck className="h-5 w-5 text-green-600" />
                  )}
                  {needsConfirmation && !isCancelled && <FiCalendar className="h-5 w-5 text-gray-900" />}
                  {isCancelled && <FiX className="h-5 w-5 text-red-600" />}
                </div>
                <div className="mt-6 mb-8 text-center last:mb-0">
                  <h3
                    className="text-2xl font-semibold leading-6 text-gray-900 dark:text-white"
                    data-testid={isCancelled ? "cancelled-headline" : ""}
                    id="modal-headline">
                    {needsConfirmation && !isCancelled
                      ? props.recurringBookings
                        ? t("submitted_recurring")
                        : t("submitted")
                      : isCancelled
                      ? t("event_cancelled")
                      : props.recurringBookings
                      ? t("meeting_is_scheduled_recurring")
                      : t("meeting_is_scheduled")}
                  </h3>
                  <div className="mt-3">
                    <p className="text-gray-600 dark:text-gray-300">{getTitle()}</p>
                  </div>

                  <div className="border-bookinglightest text-bookingdark dark:border-darkgray-200 mt-8 grid grid-cols-3 border-t pt-8 text-left dark:text-gray-300">
                    {(isCancelled || reschedule) && cancellationReason && (
                      <>
                        <div className="font-medium">
                          {isCancelled ? t("reason") : t("reschedule_reason_success_page")}
                        </div>
                        <div className="col-span-2 mb-6 last:mb-0">{cancellationReason}</div>
                      </>
                    )}
                    <div className="font-medium">{t("what")}</div>
                    <div className="col-span-2 mb-6 last:mb-0">{eventName}</div>
                    <div className="font-medium">{t("when")}</div>
                    <div className="col-span-2 mb-6 last:mb-0">
                      {reschedule && !!formerTime && (
                        <p className="line-through">
                          <RecurringBookings
                            eventType={props.eventType}
                            duration={calculatedDuration}
                            recurringBookings={props.recurringBookings}
                            allRemainingBookings={allRemainingBookings}
                            date={dayjs(formerTime)}
                            is24h={is24h}
                            isCancelled={isCancelled}
                          />
                        </p>
                      )}
                      <RecurringBookings
                        eventType={props.eventType}
                        duration={calculatedDuration}
                        recurringBookings={props.recurringBookings}
                        allRemainingBookings={allRemainingBookings}
                        date={date}
                        is24h={is24h}
                        isCancelled={isCancelled}
                      />
                    </div>
                    {(bookingInfo?.user || bookingInfo?.attendees) && (
                      <>
                        <div className="font-medium">{t("who")}</div>
                        <div className="col-span-2 last:mb-0">
                          <>
                            {bookingInfo?.user && (
                              <div className="mb-3">
                                <p>{bookingInfo.user[0].name}</p>
                                <p className="text-bookinglight">{bookingInfo.user[0].email}</p>
                              </div>
                            )}
                            {bookingInfo?.attendees.map((attendee) => (
                              <div key={attendee.name} className="mb-3 last:mb-0">
                                {attendee.name && <p>{attendee.name}</p>}
                                <p className="text-bookinglight">{attendee.email}</p>
                              </div>
                            ))}
                            {bookingInfo?.user.map((user, index) => {
                              if (index !== 0) {
                                return (
                                  <div className="mb-3" key={user.id}>
                                    <p>{user.name}</p>
                                    <p className="text-bookinglight">{user.email}</p>
                                  </div>
                                );
                              }
                            })}
                          </>
                        </div>
                      </>
                    )}
                    {locationToDisplay && (
                      <>
                        <div className="mt-3 font-medium">{t("where")}</div>
                        <div className="col-span-2 mt-3">
                          {locationToDisplay.startsWith("http") ? (
                            <a title="Meeting Link" href={locationToDisplay}>
                              {locationToDisplay}
                            </a>
                          ) : (
                            locationToDisplay
                          )}
                        </div>
                      </>
                    )}
                    {bookingInfo?.description && (
                      <>
                        <div className="mt-9 font-medium">{t("additional_notes")}</div>
                        <div className="col-span-2 mb-2 mt-9">
                          <p className="break-words">{bookingInfo.description}</p>
                        </div>
                      </>
                    )}
                    {customInputs &&
                      Object.keys(customInputs).map((key) => {
                        // This breaks if you have two label that are the same.
                        // TODO: Fix this in another PR
                        const customInput = customInputs[key as keyof typeof customInputs];
                        const eventTypeCustomFound = eventType.customInputs?.find((ci) => ci.label === key);
                        return (
                          <>
                            {eventTypeCustomFound?.type === "RADIO" && (
                              <>
                                <div className="col-span-3 mt-8 border-t pt-8 pr-3 font-medium">
                                  {eventTypeCustomFound.label}
                                </div>
                                <div className="col-span-3 mt-1 mb-2">
                                  {eventTypeCustomFound.options &&
                                    eventTypeCustomFound.options.map((option) => {
                                      const selected = option.label == customInput;
                                      return (
                                        <div
                                          key={option.label}
                                          className={classNames(
                                            "flex space-x-1",
                                            !selected && "text-gray-500"
                                          )}>
                                          <p>{option.label}</p>
                                          <span>{option.label === customInput && "✅"}</span>
                                        </div>
                                      );
                                    })}
                                </div>
                              </>
                            )}
                            {eventTypeCustomFound?.type !== "RADIO" && customInput !== "" && (
                              <>
                                <div className="col-span-3 mt-8 border-t pt-8 pr-3 font-medium">{key}</div>
                                <div className="col-span-3 mt-2 mb-2">
                                  {typeof customInput === "boolean" ? (
                                    <p>{customInput ? "true" : "false"}</p>
                                  ) : (
                                    <p>{customInput}</p>
                                  )}
                                </div>
                              </>
                            )}
                          </>
                        );
                      })}
                    {bookingInfo?.smsReminderNumber && hasSMSAttendeeAction && (
                      <>
                        <div className="mt-9 font-medium">{t("number_sms_notifications")}</div>
                        <div className="col-span-2 mb-2 mt-9">
                          <p>{bookingInfo.smsReminderNumber}</p>
                        </div>
                      </>
                    )}
                  </div>
                </div>
                {(!needsConfirmation || !userIsOwner) &&
                  !isCancelled &&
                  (!isCancellationMode ? (
                    <>
                      <hr className="border-bookinglightest dark:border-darkgray-300 mb-8" />
                      <div className="text-center last:pb-0">
                        <span className="text-gray-900 ltr:mr-2 rtl:ml-2 dark:text-gray-50">
                          {t("need_to_make_a_change")}
                        </span>

                        {!props.recurringBookings && (
                          <span className="text-bookinglight inline text-gray-700">
                            <span className="underline">
                              <Link href={`/reschedule/${bookingInfo?.uid}`} legacyBehavior>
                                {t("reschedule")}
                              </Link>
                            </span>
                            <span className="mx-2">{t("or_lowercase")}</span>
                          </span>
                        )}

                        <button
                          data-testid="cancel"
                          className={classNames(
                            "text-bookinglight text-gray-700 underline",
                            props.recurringBookings && "ltr:mr-2 rtl:ml-2"
                          )}
                          onClick={() => setIsCancellationMode(true)}>
                          {t("cancel")}
                        </button>
                      </div>
                    </>
                  ) : (
                    <>
                      <hr className="border-bookinglightest dark:border-darkgray-200" />
                      <CancelBooking
                        booking={{ uid: bookingInfo?.uid, title: bookingInfo?.title, id: bookingInfo?.id }}
                        profile={{ name: props.profile.name, slug: props.profile.slug }}
                        recurringEvent={eventType.recurringEvent}
                        team={eventType?.team?.name}
                        setIsCancellationMode={setIsCancellationMode}
                        theme={isSuccessBookingPage ? props.profile.theme : "light"}
                        allRemainingBookings={allRemainingBookings}
                      />
                    </>
                  ))}
                {userIsOwner &&
                  !needsConfirmation &&
                  !isCancellationMode &&
                  !isCancelled &&
                  calculatedDuration && (
                    <>
                      <hr className="border-bookinglightest dark:border-darkgray-300 mt-8" />
                      <div className="text-bookingdark align-center flex flex-row justify-center pt-8">
                        <span className="flex self-center font-medium text-gray-700 ltr:mr-2 rtl:ml-2 dark:text-gray-50">
                          {t("add_to_calendar")}
                        </span>
                        <div className="justify-left mt-1 flex text-left sm:mt-0">
                          <Link
                            href={
                              `https://calendar.google.com/calendar/r/eventedit?dates=${date
                                .utc()
                                .format("YYYYMMDDTHHmmss[Z]")}/${date
                                .add(calculatedDuration, "minute")
                                .utc()
                                .format("YYYYMMDDTHHmmss[Z]")}&text=${eventName}&details=${
                                props.eventType.description
                              }` +
                              (typeof locationVideoCallUrl === "string"
                                ? "&location=" + encodeURIComponent(locationVideoCallUrl)
                                : "") +
                              (props.eventType.recurringEvent
                                ? "&recur=" +
                                  encodeURIComponent(new RRule(props.eventType.recurringEvent).toString())
                                : "")
                            }
                            className="h-10 w-10 rounded-sm border border-gray-200 px-3 py-2 ltr:mr-2 rtl:ml-2 dark:border-gray-700 dark:text-white">
                            <svg
                              className="-mt-1.5 inline-block h-4 w-4"
                              fill="currentColor"
                              xmlns="http://www.w3.org/2000/svg"
                              viewBox="0 0 24 24">
                              <title>Google</title>
                              <path d="M12.48 10.92v3.28h7.84c-.24 1.84-.853 3.187-1.787 4.133-1.147 1.147-2.933 2.4-6.053 2.4-4.827 0-8.6-3.893-8.6-8.72s3.773-8.72 8.6-8.72c2.6 0 4.507 1.027 5.907 2.347l2.307-2.307C18.747 1.44 16.133 0 12.48 0 5.867 0 .307 5.387.307 12s5.56 12 12.173 12c3.573 0 6.267-1.173 8.373-3.36 2.16-2.16 2.84-5.213 2.84-7.667 0-.76-.053-1.467-.173-2.053H12.48z" />
                            </svg>
                          </Link>
                          <Link
                            href={
                              encodeURI(
                                "https://outlook.live.com/calendar/0/deeplink/compose?body=" +
                                  props.eventType.description +
                                  "&enddt=" +
                                  date.add(calculatedDuration, "minute").utc().format() +
                                  "&path=%2Fcalendar%2Faction%2Fcompose&rru=addevent&startdt=" +
                                  date.utc().format() +
                                  "&subject=" +
                                  eventName
                              ) +
                              (locationVideoCallUrl
                                ? "&location=" + encodeURIComponent(locationVideoCallUrl)
                                : "")
                            }
                            className="mx-2 h-10 w-10 rounded-sm border border-gray-200 px-3 py-2 dark:border-gray-700 dark:text-white"
                            target="_blank">
                            <svg
                              className="mr-1 -mt-1.5 inline-block h-4 w-4"
                              fill="currentColor"
                              xmlns="http://www.w3.org/2000/svg"
                              viewBox="0 0 24 24">
                              <title>Microsoft Outlook</title>
                              <path d="M7.88 12.04q0 .45-.11.87-.1.41-.33.74-.22.33-.58.52-.37.2-.87.2t-.85-.2q-.35-.21-.57-.55-.22-.33-.33-.75-.1-.42-.1-.86t.1-.87q.1-.43.34-.76.22-.34.59-.54.36-.2.87-.2t.86.2q.35.21.57.55.22.34.31.77.1.43.1.88zM24 12v9.38q0 .46-.33.8-.33.32-.8.32H7.13q-.46 0-.8-.33-.32-.33-.32-.8V18H1q-.41 0-.7-.3-.3-.29-.3-.7V7q0-.41.3-.7Q.58 6 1 6h6.5V2.55q0-.44.3-.75.3-.3.75-.3h12.9q.44 0 .75.3.3.3.3.75V10.85l1.24.72h.01q.1.07.18.18.07.12.07.25zm-6-8.25v3h3v-3zm0 4.5v3h3v-3zm0 4.5v1.83l3.05-1.83zm-5.25-9v3h3.75v-3zm0 4.5v3h3.75v-3zm0 4.5v2.03l2.41 1.5 1.34-.8v-2.73zM9 3.75V6h2l.13.01.12.04v-2.3zM5.98 15.98q.9 0 1.6-.3.7-.32 1.19-.86.48-.55.73-1.28.25-.74.25-1.61 0-.83-.25-1.55-.24-.71-.71-1.24t-1.15-.83q-.68-.3-1.55-.3-.92 0-1.64.3-.71.3-1.2.85-.5.54-.75 1.3-.25.74-.25 1.63 0 .85.26 1.56.26.72.74 1.23.48.52 1.17.81.69.3 1.56.3zM7.5 21h12.39L12 16.08V17q0 .41-.3.7-.29.3-.7.3H7.5zm15-.13v-7.24l-5.9 3.54Z" />
                            </svg>
                          </Link>
                          <Link
                            href={
                              encodeURI(
                                "https://outlook.office.com/calendar/0/deeplink/compose?body=" +
                                  props.eventType.description +
                                  "&enddt=" +
                                  date.add(calculatedDuration, "minute").utc().format() +
                                  "&path=%2Fcalendar%2Faction%2Fcompose&rru=addevent&startdt=" +
                                  date.utc().format() +
                                  "&subject=" +
                                  eventName
                              ) +
                              (locationVideoCallUrl
                                ? "&location=" + encodeURIComponent(locationVideoCallUrl)
                                : "")
                            }
                            className="mx-2 h-10 w-10 rounded-sm border border-gray-200 px-3 py-2 dark:border-gray-700 dark:text-white"
                            target="_blank">
                            <svg
                              className="mr-1 -mt-1.5 inline-block h-4 w-4"
                              fill="currentColor"
                              xmlns="http://www.w3.org/2000/svg"
                              viewBox="0 0 24 24">
                              <title>Microsoft Office</title>
                              <path d="M21.53 4.306v15.363q0 .807-.472 1.433-.472.627-1.253.85l-6.888 1.974q-.136.037-.29.055-.156.019-.293.019-.396 0-.72-.105-.321-.106-.656-.292l-4.505-2.544q-.248-.137-.391-.366-.143-.23-.143-.515 0-.434.304-.738.304-.305.739-.305h5.831V4.964l-4.38 1.563q-.533.187-.856.658-.322.472-.322 1.03v8.078q0 .496-.248.912-.25.416-.683.651l-2.072 1.13q-.286.148-.571.148-.497 0-.844-.347-.348-.347-.348-.844V6.563q0-.62.33-1.19.328-.571.874-.881L11.07.285q.248-.136.534-.21.285-.075.57-.075.211 0 .38.031.166.031.364.093l6.888 1.899q.384.11.7.329.317.217.547.52.23.305.353.67.125.367.125.764zm-1.588 15.363V4.306q0-.273-.16-.478-.163-.204-.423-.28l-3.388-.93q-.397-.111-.794-.23-.397-.117-.794-.216v19.68l4.976-1.427q.26-.074.422-.28.161-.204.161-.477z" />
                            </svg>
                          </Link>
                          <Link
                            href={"data:text/calendar," + eventLink()}
                            className="mx-2 h-10 w-10 rounded-sm border border-gray-200 px-3 py-2 dark:border-gray-700 dark:text-white"
                            download={props.eventType.title + ".ics"}>
                            <svg
                              version="1.1"
                              fill="currentColor"
                              xmlns="http://www.w3.org/2000/svg"
                              viewBox="0 0 1000 1000"
                              className="mr-1 -mt-1.5 inline-block h-4 w-4">
                              <title>{t("other")}</title>
                              <path d="M971.3,154.9c0-34.7-28.2-62.9-62.9-62.9H611.7c-1.3,0-2.6,0.1-3.9,0.2V10L28.7,87.3v823.4L607.8,990v-84.6c1.3,0.1,2.6,0.2,3.9,0.2h296.7c34.7,0,62.9-28.2,62.9-62.9V154.9z M607.8,636.1h44.6v-50.6h-44.6v-21.9h44.6v-50.6h-44.6v-92h277.9v230.2c0,3.8-3.1,7-7,7H607.8V636.1z M117.9,644.7l-50.6-2.4V397.5l50.6-2.2V644.7z M288.6,607.3c17.6,0.6,37.3-2.8,49.1-7.2l9.1,48c-11,5.1-35.6,9.9-66.9,8.3c-85.4-4.3-127.5-60.7-127.5-132.6c0-86.2,57.8-136.7,133.2-140.1c30.3-1.3,53.7,4,64.3,9.2l-12.2,48.9c-12.1-4.9-28.8-9.2-49.5-8.6c-45.3,1.2-79.5,30.1-79.5,87.4C208.8,572.2,237.8,605.7,288.6,607.3z M455.5,665.2c-32.4-1.6-63.7-11.3-79.1-20.5l12.6-50.7c16.8,9.1,42.9,18.5,70.4,19.4c30.1,1,46.3-10.7,46.3-29.3c0-17.8-14-28.1-48.8-40.6c-46.9-16.4-76.8-41.7-76.8-81.5c0-46.6,39.3-84.1,106.8-87.1c33.3-1.5,58.3,4.2,76.5,11.2l-15.4,53.3c-12.1-5.3-33.5-12.8-62.3-12c-28.3,0.8-41.9,13.6-41.9,28.1c0,17.8,16.1,25.5,53.6,39c52.9,18.5,78.4,45.3,78.4,86.4C575.6,629.7,536.2,669.2,455.5,665.2z M935.3,842.7c0,14.9-12.1,27-27,27H611.7c-1.3,0-2.6-0.2-3.9-0.4V686.2h270.9c19.2,0,34.9-15.6,34.9-34.9V398.4c0-19.2-15.6-34.9-34.9-34.9h-47.1v-32.3H808v32.3h-44.8v-32.3h-22.7v32.3h-43.3v-32.3h-22.7v32.3H628v-32.3h-20.2v-203c1.31.2,2.6-0.4,3.9-0.4h296.7c14.9,0,27,12.1,27,27L935.3,842.7L935.3,842.7z" />
                            </svg>
                          </Link>
                        </div>
                      </div>
                    </>
                  )}
                {session === null && !(userIsOwner || props.hideBranding) && (
                  <>
                    <hr className="border-bookinglightest dark:border-darkgray-300 mt-8" />
                    <div className="border-bookinglightest text-booking-lighter dark:border-darkgray-300 pt-8 text-center text-xs dark:text-white">
                      <a href="https://cal.com/signup">
                        {t("create_booking_link_with_calcom", { appName: APP_NAME })}
                      </a>

                      <form
                        onSubmit={(e) => {
                          e.preventDefault();
                          const target = e.target as typeof e.target & {
                            email: { value: string };
                          };
                          router.push(`https://cal.com/signup?email=${target.email.value}`);
                        }}
                        className="mt-4 flex">
                        <EmailInput
                          name="email"
                          id="email"
                          defaultValue={email}
                          className="mr- focus:border-brand border-bookinglightest dark:border-darkgray-300 mt-0 block w-full rounded-none rounded-l-md border-gray-300 shadow-sm focus:ring-black dark:bg-black dark:text-white sm:text-sm"
                          placeholder="rick.astley@cal.com"
                        />
                        <Button
                          size="lg"
                          type="submit"
                          className="min-w-max rounded-none rounded-r-md"
                          color="primary">
                          {t("try_for_free")}
                        </Button>
                      </form>
                    </div>
                  </>
                )}
              </div>
            </div>
          </div>
        </div>
      </main>
    </div>
  );
}

Success.isThemeSupported = true;

type RecurringBookingsProps = {
  eventType: SuccessProps["eventType"];
  recurringBookings: SuccessProps["recurringBookings"];
  date: dayjs.Dayjs;
  duration: number | undefined;
  is24h: boolean;
  allRemainingBookings: boolean;
  isCancelled: boolean;
};

export function RecurringBookings({
  eventType,
  recurringBookings,
  duration,
  date,
  allRemainingBookings,
  is24h,
  isCancelled,
}: RecurringBookingsProps) {
  const [moreEventsVisible, setMoreEventsVisible] = useState(false);
  const { t } = useLocale();

  const recurringBookingsSorted = recurringBookings
    ? recurringBookings.sort((a: ConfigType, b: ConfigType) => (dayjs(a).isAfter(dayjs(b)) ? 1 : -1))
    : null;

  if (!duration) return null;

  if (recurringBookingsSorted && allRemainingBookings) {
    return (
      <>
        {eventType.recurringEvent?.count && (
          <span className="font-medium">
            {getEveryFreqFor({
              t,
              recurringEvent: eventType.recurringEvent,
              recurringCount: recurringBookings?.length ?? undefined,
            })}
          </span>
        )}
        {eventType.recurringEvent?.count &&
          recurringBookingsSorted.slice(0, 4).map((dateStr: string, idx: number) => (
            <div key={idx} className={classNames("mb-2", isCancelled ? "line-through" : "")}>
              {dayjs.tz(dateStr, timeZone()).format("dddd, DD MMMM YYYY")}
              <br />
              {formatTime(dateStr, is24h ? 24 : 12, timeZone().toLowerCase())} -{" "}
              {formatTime(dayjs(dateStr).add(duration, "m"), is24h ? 24 : 12, timeZone().toLowerCase())}{" "}
              <span className="text-bookinglight">({timeZone()})</span>
            </div>
          ))}
        {recurringBookingsSorted.length > 4 && (
          <Collapsible open={moreEventsVisible} onOpenChange={() => setMoreEventsVisible(!moreEventsVisible)}>
            <CollapsibleTrigger
              type="button"
              className={classNames("flex w-full", moreEventsVisible ? "hidden" : "")}>
              + {t("plus_more", { count: recurringBookingsSorted.length - 4 })}
            </CollapsibleTrigger>
            <CollapsibleContent>
              {eventType.recurringEvent?.count &&
                recurringBookingsSorted.slice(4).map((dateStr: string, idx: number) => (
                  <div key={idx} className={classNames("mb-2", isCancelled ? "line-through" : "")}>
                    {dayjs.tz(dateStr, timeZone()).format("dddd, DD MMMM YYYY")}
                    <br />
                    {formatTime(dateStr, is24h ? 24 : 12, timeZone().toLowerCase())} -{" "}
                    {formatTime(dayjs(dateStr).add(duration, "m"), is24h ? 24 : 12, timeZone().toLowerCase())}{" "}
                    <span className="text-bookinglight">({timeZone()})</span>
                  </div>
                ))}
            </CollapsibleContent>
          </Collapsible>
        )}
      </>
    );
  }

  return (
    <div className={classNames(isCancelled ? "line-through" : "")}>
      {dayjs.tz(date, timeZone()).format("dddd, DD MMMM YYYY")}
      <br />
      {formatTime(date, is24h ? 24 : 12, timeZone().toLowerCase())} -{" "}
      {formatTime(dayjs(date).add(duration, "m"), is24h ? 24 : 12, timeZone().toLowerCase())}{" "}
      <span className="text-bookinglight">({timeZone()})</span>
    </div>
  );
}

const getEventTypesFromDB = async (id: number) => {
  const userSelect = {
    id: true,
    name: true,
    username: true,
    hideBranding: true,
    theme: true,
    brandColor: true,
    darkBrandColor: true,
    email: true,
    timeZone: true,
  };
  const eventType = await prisma.eventType.findUnique({
    where: {
      id,
    },
    select: {
      id: true,
      title: true,
      description: true,
      length: true,
      eventName: true,
      recurringEvent: true,
      requiresConfirmation: true,
      userId: true,
      successRedirectUrl: true,
      customInputs: true,
      locations: true,
      price: true,
      currency: true,
      owner: {
        select: userSelect,
      },
      users: {
        select: userSelect,
      },
      hosts: {
        select: {
          user: {
            select: userSelect,
          },
        },
      },
      team: {
        select: {
          slug: true,
          name: true,
          hideBranding: true,
        },
      },
      workflows: {
        select: {
          workflow: {
            select: {
              steps: true,
            },
          },
        },
      },
      metadata: true,
      seatsPerTimeSlot: true,
      seatsShowAttendees: true,
      periodStartDate: true,
      periodEndDate: true,
    },
  });

  if (!eventType) {
    return eventType;
  }

  const metadata = EventTypeMetaDataSchema.parse(eventType.metadata);

  return {
    isDynamic: false,
    ...eventType,
    metadata,
  };
};

const schema = z.object({
  uid: z.string(),
  email: z.string().optional(),
  eventTypeSlug: z.string().optional(),
  cancel: stringToBoolean,
});

const handleSeatsEventTypeOnBooking = (
  eventType: {
    seatsPerTimeSlot?: number | null;
    seatsShowAttendees: boolean | null;
    [x: string | number | symbol]: unknown;
  },
  bookingInfo: Partial<
    Prisma.BookingGetPayload<{ include: { attendees: { select: { name: true; email: true } } } }>
  >,
  email: string
) => {
  if (eventType?.seatsPerTimeSlot !== null) {
    // @TODO: right now bookings with seats doesn't save every description that its entered by every user
    delete bookingInfo.description;
  } else {
    return;
  }
  if (!eventType.seatsShowAttendees) {
    const attendee = bookingInfo?.attendees?.find((a) => {
      return a.email === email;
    });

    bookingInfo["attendees"] = attendee ? [attendee] : [];
  }
  return bookingInfo;
};

export async function getServerSideProps(context: GetServerSidePropsContext) {
  const ssr = await ssrInit(context);
  const parsedQuery = schema.safeParse(context.query);
  if (!parsedQuery.success) return { notFound: true };
  const { uid, email, eventTypeSlug, cancel } = parsedQuery.data;

  const bookingInfo = await prisma.booking.findFirst({
    where: {
      uid,
    },
    select: {
      title: true,
      id: true,
      uid: true,
      description: true,
      customInputs: true,
      smsReminderNumber: true,
      recurringEventId: true,
      startTime: true,
      endTime: true,
      location: true,
      status: true,
      metadata: true,
      cancellationReason: true,
      user: {
        select: {
          id: true,
          name: true,
          email: true,
          username: true,
        },
      },
      attendees: {
        select: {
          name: true,
          email: true,
        },
      },
      eventTypeId: true,
      eventType: {
        select: {
          eventName: true,
          slug: true,
        },
      },
    },
  });

  if (!bookingInfo) {
    return {
      notFound: true,
    };
  }

  // @NOTE: had to do this because Server side cant return [Object objects]
  // probably fixable with json.stringify -> json.parse
  bookingInfo["startTime"] = (bookingInfo?.startTime as Date)?.toISOString() as unknown as Date;
  bookingInfo["endTime"] = (bookingInfo?.endTime as Date)?.toISOString() as unknown as Date;

  const eventTypeRaw = !bookingInfo.eventTypeId
    ? getDefaultEvent(eventTypeSlug || "")
    : await getEventTypesFromDB(bookingInfo.eventTypeId);
  if (!eventTypeRaw) {
    return {
      notFound: true,
    };
  }

  eventTypeRaw.users = !!eventTypeRaw.hosts?.length
    ? eventTypeRaw.hosts.map((host) => host.user)
    : eventTypeRaw.users;

  if (!eventTypeRaw.users.length) {
    if (!eventTypeRaw.owner)
      return {
        notFound: true,
      };
    eventTypeRaw.users.push({
      ...eventTypeRaw.owner,
    });
  }

  const eventType = {
    ...eventTypeRaw,
    periodStartDate: eventTypeRaw.periodStartDate?.toString() ?? null,
    periodEndDate: eventTypeRaw.periodEndDate?.toString() ?? null,
    metadata: EventTypeMetaDataSchema.parse(eventTypeRaw.metadata),
    recurringEvent: parseRecurringEvent(eventTypeRaw.recurringEvent),
    customInputs: customInputSchema.array().parse(eventTypeRaw.customInputs),
  };

  if (eventType.metadata?.disableSuccessPage && eventType.successRedirectUrl && !cancel) {
    return {
      redirect: {
        destination: eventType.successRedirectUrl,
        permanent: false,
      },
    };
  }

  const profile = {
    name: eventType.team?.name || eventType.users[0]?.name || null,
    email: eventType.team ? null : eventType.users[0].email || null,
    theme: (!eventType.team?.name && eventType.users[0]?.theme) || null,
    brandColor: eventType.team ? null : eventType.users[0].brandColor || null,
    darkBrandColor: eventType.team ? null : eventType.users[0].darkBrandColor || null,
    slug: eventType.team?.slug || eventType.users[0]?.username || null,
  };

  if (bookingInfo !== null && email && eventType.seatsPerTimeSlot) {
    handleSeatsEventTypeOnBooking(eventType, bookingInfo, email);
  }

  let recurringBookings = null;
  if (bookingInfo.recurringEventId) {
    // We need to get the dates for the bookings to be able to show them in the UI
    recurringBookings = await prisma.booking.findMany({
      where: {
        recurringEventId: bookingInfo.recurringEventId,
      },
      select: {
        startTime: true,
      },
    });
  }

  return {
    props: {
      hideBranding: eventType.team ? eventType.team.hideBranding : eventType.users[0].hideBranding,
      profile,
      eventType,
      recurringBookings: recurringBookings ? recurringBookings.map((obj) => obj.startTime.toString()) : null,
      trpcState: ssr.dehydrate(),
      dynamicEventName: bookingInfo?.eventType?.eventName || "",
      bookingInfo,
    },
  };
}<|MERGE_RESOLUTION|>--- conflicted
+++ resolved
@@ -202,11 +202,6 @@
     // Can't use logger.error because it throws error on client. stdout isn't available to it.
     console.error(`No location found `);
   }
-<<<<<<< HEAD
-
-  const email = props.bookingInfo?.user[0]?.email;
-=======
->>>>>>> c3d6df2d
   const status = props.bookingInfo?.status;
   const reschedule = props.bookingInfo.status === BookingStatus.ACCEPTED;
   const cancellationReason = props.bookingInfo.cancellationReason;
