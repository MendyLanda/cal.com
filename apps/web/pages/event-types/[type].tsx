import { GlobeAltIcon, PhoneIcon, XIcon } from "@heroicons/react/outline";
import {
  ChevronRightIcon,
  ClockIcon,
  DocumentIcon,
  ExternalLinkIcon,
  LinkIcon,
  LocationMarkerIcon,
  PencilIcon,
  PlusIcon,
  TrashIcon,
  UserAddIcon,
  UsersIcon,
} from "@heroicons/react/solid";
import { zodResolver } from "@hookform/resolvers/zod";
import { EventTypeCustomInput, MembershipRole, PeriodType, Prisma, SchedulingType } from "@prisma/client";
import { Collapsible, CollapsibleContent, CollapsibleTrigger } from "@radix-ui/react-collapsible";
import * as RadioGroup from "@radix-ui/react-radio-group";
import classNames from "classnames";
import dayjs from "dayjs";
import timezone from "dayjs/plugin/timezone";
import utc from "dayjs/plugin/utc";
import { GetServerSidePropsContext } from "next";
import { useRouter } from "next/router";
import React, { useEffect, useState } from "react";
import { Controller, useForm, UseFormReturn } from "react-hook-form";
import { FormattedNumber, IntlProvider } from "react-intl";
import Select, { Props as SelectProps } from "react-select";
import { JSONObject } from "superjson/dist/types";
import { z } from "zod";

import getApps, { getLocationOptions, hasIntegration } from "@calcom/app-store/utils";
import showToast from "@calcom/lib/notification";
import { StripeData } from "@calcom/stripe/server";
import Button from "@calcom/ui/Button";
import { Dialog, DialogContent, DialogTrigger } from "@calcom/ui/Dialog";
import Switch from "@calcom/ui/Switch";
import { Form } from "@calcom/ui/form/fields";

import { QueryCell } from "@lib/QueryCell";
import { asStringOrThrow, asStringOrUndefined } from "@lib/asStringOrNull";
import { getSession } from "@lib/auth";
import { HttpError } from "@lib/core/http/error";
import { useLocale } from "@lib/hooks/useLocale";
<<<<<<< HEAD
import getIntegrations, { hasIntegration } from "@lib/integrations/getIntegrations";
import { isSuccessRedirectAvailable } from "@lib/isSuccessRedirectAvailable";
=======
>>>>>>> 3341074b
import { LocationType } from "@lib/location";
import prisma from "@lib/prisma";
import { slugify } from "@lib/slugify";
import { trpc } from "@lib/trpc";
import { inferSSRProps } from "@lib/types/inferSSRProps";

import { ClientSuspense } from "@components/ClientSuspense";
import DestinationCalendarSelector from "@components/DestinationCalendarSelector";
import Loader from "@components/Loader";
import Shell from "@components/Shell";
import { UpgradeToProDialog } from "@components/UpgradeToProDialog";
import ConfirmationDialogContent from "@components/dialog/ConfirmationDialogContent";
import CustomInputTypeForm from "@components/pages/eventtypes/CustomInputTypeForm";
<<<<<<< HEAD
import Badge from "@components/ui/Badge";
import Button from "@components/ui/Button";
=======
>>>>>>> 3341074b
import InfoBadge from "@components/ui/InfoBadge";
import CheckboxField from "@components/ui/form/CheckboxField";
import CheckedSelect from "@components/ui/form/CheckedSelect";
import { DateRangePicker } from "@components/ui/form/DateRangePicker";
import MinutesField from "@components/ui/form/MinutesField";
import * as RadioArea from "@components/ui/form/radio-area";
import WebhookListContainer from "@components/webhook/WebhookListContainer";

import bloxyApi from "../../web3/dummyResps/bloxyApi";

dayjs.extend(utc);
dayjs.extend(timezone);

interface Token {
  name?: string;
  address: string;
  symbol: string;
}

interface NFT extends Token {
  // Some OpenSea NFTs have several contracts
  contracts: Array<Token>;
}

type OptionTypeBase = {
  label: string;
  value: LocationType;
  disabled?: boolean;
};

const addDefaultLocationOptions = (
  defaultLocations: OptionTypeBase[],
  locationOptions: OptionTypeBase[]
): void => {
  const existingLocationOptions = locationOptions.flatMap((locationOptionItem) => [locationOptionItem.value]);

  defaultLocations.map((item) => {
    if (!existingLocationOptions.includes(item.value)) {
      locationOptions.push(item);
    }
  });
};

<<<<<<< HEAD
const SuccessRedirectEdit = ({
  eventType,
  formMethods,
}: {
  eventType: inferSSRProps<typeof getServerSideProps>["eventType"];
  formMethods: UseFormReturn;
}) => {
  const { t } = useLocale();
  const proUpgradeRequired = !isSuccessRedirectAvailable(eventType);
  const [modalOpen, setModalOpen] = useState(false);
  return (
    <>
      <hr className="border-neutral-200" />
      <div className="block sm:flex">
        <div className="min-w-48 sm:mb-0">
          <label
            htmlFor="successRedirect"
            className="flex h-full items-center text-sm font-medium text-neutral-700">
            {t("redirect_success_booking")}
            <span className="ml-1">{proUpgradeRequired && <Badge variant="default">PRO</Badge>}</span>
          </label>
        </div>
        <div className="w-full">
          <input
            id="successRedirect"
            onClick={(e) => {
              if (proUpgradeRequired) {
                e.preventDefault();
                setModalOpen(true);
              }
            }}
            readOnly={proUpgradeRequired}
            type="url"
            className="focus:border-primary-500 focus:ring-primary-500 block w-full rounded-sm border-gray-300 shadow-sm sm:text-sm"
            placeholder={t("external_redirect_url")}
            defaultValue={eventType.successRedirect || ""}
            {...formMethods.register("successRedirect")}
          />
        </div>
        <UpgradeToProDialog modalOpen={modalOpen} setModalOpen={setModalOpen}>
          {t("redirect_url_upgrade_description")}
        </UpgradeToProDialog>
      </div>
    </>
=======
const AvailabilitySelect = ({ className, ...props }: SelectProps) => {
  const query = trpc.useQuery(["viewer.availability.list"]);

  return (
    <QueryCell
      query={query}
      success={({ data }) => {
        const options = data.schedules.map((schedule) => ({
          value: schedule.id,
          label: schedule.name,
        }));

        const value = options.find((option) =>
          props.value
            ? option.value === props.value
            : option.value === data.schedules.find((schedule) => schedule.isDefault)?.id
        );
        return (
          <Select
            {...props}
            options={options}
            isSearchable={false}
            classNamePrefix="react-select"
            className={classNames(
              "react-select-container focus:border-primary-500 focus:ring-primary-500 block w-full min-w-0 flex-1 rounded-sm border border-gray-300 sm:text-sm",
              className
            )}
            value={value}
          />
        );
      }}
    />
>>>>>>> 3341074b
  );
};

const EventTypePage = (props: inferSSRProps<typeof getServerSideProps>) => {
  const { t } = useLocale();
  const PERIOD_TYPES = [
    {
      type: "ROLLING" as const,
      suffix: t("into_the_future"),
    },
    {
      type: "RANGE" as const,
      prefix: t("within_date_range"),
    },
    {
      type: "UNLIMITED" as const,
      prefix: t("indefinitely_into_future"),
    },
  ];
  const { eventType, locationOptions, availability, team, teamMembers, hasPaymentIntegration, currency } =
    props;

  /** Appending default locations */

  const defaultLocations = [
    { value: LocationType.InPerson, label: t("in_person_meeting") },
    { value: LocationType.Link, label: t("link_meeting") },
    { value: LocationType.Jitsi, label: "Jitsi Meet" },
    { value: LocationType.Phone, label: t("phone_call") },
  ];

  addDefaultLocationOptions(defaultLocations, locationOptions);

  const router = useRouter();

  const updateMutation = trpc.useMutation("viewer.eventTypes.update", {
    onSuccess: async ({ eventType }) => {
      await router.push("/event-types");
      showToast(
        t("event_type_updated_successfully", {
          eventTypeTitle: eventType.title,
        }),
        "success"
      );
    },
    onError: (err) => {
      let message = "";
      if (err instanceof HttpError) {
        const message = `${err.statusCode}: ${err.message}`;
        showToast(message, "error");
      }

      if (err.data?.code === "UNAUTHORIZED") {
        message = `${err.data.code}: You are not able to update this event`;
      }

      if (err.data?.code === "PARSE_ERROR") {
        message = `${err.data.code}: ${err.message}`;
      }

      if (message) {
        showToast(message, "error");
      }
    },
  });

  const deleteMutation = trpc.useMutation("viewer.eventTypes.delete", {
    onSuccess: async () => {
      await router.push("/event-types");
      showToast(t("event_type_deleted_successfully"), "success");
    },
    onError: (err) => {
      if (err instanceof HttpError) {
        const message = `${err.statusCode}: ${err.message}`;
        showToast(message, "error");
      }
    },
  });
  const connectedCalendarsQuery = trpc.useQuery(["viewer.connectedCalendars"]);

  const [editIcon, setEditIcon] = useState(true);
  const [showLocationModal, setShowLocationModal] = useState(false);
  const [selectedLocation, setSelectedLocation] = useState<OptionTypeBase | undefined>(undefined);
  const [selectedCustomInput, setSelectedCustomInput] = useState<EventTypeCustomInput | undefined>(undefined);
  const [selectedCustomInputModalOpen, setSelectedCustomInputModalOpen] = useState(false);
  const [customInputs, setCustomInputs] = useState<EventTypeCustomInput[]>(
    eventType.customInputs.sort((a, b) => a.id - b.id) || []
  );
  const [tokensList, setTokensList] = useState<Array<Token>>([]);

  const periodType =
    PERIOD_TYPES.find((s) => s.type === eventType.periodType) ||
    PERIOD_TYPES.find((s) => s.type === "UNLIMITED");

  const [requirePayment, setRequirePayment] = useState(eventType.price > 0);
  const [advancedSettingsVisible, setAdvancedSettingsVisible] = useState(false);

  useEffect(() => {
    const fetchTokens = async () => {
      // Get a list of most popular ERC20s and ERC777s, combine them into a single list, set as tokensList
      try {
        const erc20sList: Array<Token> =
          //   await axios.get(`https://api.bloxy.info/token/list?key=${process.env.BLOXY_API_KEY}`)
          // ).data
          bloxyApi.slice(0, 100).map((erc20: Token) => {
            const { name, address, symbol } = erc20;
            return { name, address, symbol };
          });

        const exodiaList = await (await fetch(`https://exodia.io/api/trending?page=1`)).json();

        const nftsList: Array<Token> = exodiaList.map((nft: NFT) => {
          const { name, contracts } = nft;
          if (nft.contracts[0]) {
            const { address, symbol } = contracts[0];
            return { name, address, symbol };
          }
        });

        const unifiedList: Array<Token> = [...erc20sList, ...nftsList];

        setTokensList(unifiedList);
      } catch (err) {
        showToast("Failed to load ERC20s & NFTs list. Please enter an address manually.", "error");
      }
    };

    console.log(tokensList); // Just here to make sure it passes the gc hook. Can remove once actual use is made of tokensList.

    fetchTokens();
  }, []);

  async function deleteEventTypeHandler(event: React.MouseEvent<HTMLElement, MouseEvent>) {
    event.preventDefault();

    const payload = { id: eventType.id };
    deleteMutation.mutate(payload);
  }

  const openLocationModal = (type: LocationType) => {
    setSelectedLocation(locationOptions.find((option) => option.value === type));
    setShowLocationModal(true);
  };

  const removeLocation = (selectedLocation: typeof eventType.locations[number]) => {
    formMethods.setValue(
      "locations",
      formMethods.getValues("locations").filter((location) => location.type !== selectedLocation.type),
      { shouldValidate: true }
    );
  };

  const addLocation = (newLocationType: LocationType, details = {}) => {
    const existingIdx = formMethods.getValues("locations").findIndex((loc) => newLocationType === loc.type);
    if (existingIdx !== -1) {
      const copy = formMethods.getValues("locations");
      copy[existingIdx] = {
        ...formMethods.getValues("locations")[existingIdx],
        ...details,
      };
      formMethods.setValue("locations", copy);
    } else {
      formMethods.setValue(
        "locations",
        formMethods.getValues("locations").concat({ type: newLocationType, ...details })
      );
    }
  };

  const LocationOptions = () => {
    if (!selectedLocation) {
      return null;
    }
    switch (selectedLocation.value) {
      case LocationType.InPerson:
        return (
          <div>
            <label htmlFor="address" className="block text-sm font-medium text-gray-700">
              {t("set_address_place")}
            </label>
            <div className="mt-1">
              <input
                type="text"
                {...locationFormMethods.register("locationAddress")}
                id="address"
                required
                className="focus:border-primary-500 focus:ring-primary-500 block w-full rounded-sm border-gray-300 text-sm shadow-sm"
                defaultValue={
                  formMethods
                    .getValues("locations")
                    .find((location) => location.type === LocationType.InPerson)?.address
                }
              />
            </div>
          </div>
        );
      case LocationType.Link:
        return (
          <div>
            <label htmlFor="address" className="block text-sm font-medium text-gray-700">
              {t("set_link_meeting")}
            </label>
            <div className="mt-1">
              <input
                type="text"
                {...locationFormMethods.register("locationLink")}
                id="address"
                required
                className="focus:border-primary-500 focus:ring-primary-500 block w-full rounded-sm border-gray-300 shadow-sm sm:text-sm"
                defaultValue={
                  formMethods.getValues("locations").find((location) => location.type === LocationType.Link)
                    ?.link
                }
              />
              {locationFormMethods.formState.errors.locationLink && (
                <p className="mt-1 text-red-500">
                  {locationFormMethods.formState.errors.locationLink.message}
                </p>
              )}
            </div>
          </div>
        );
      case LocationType.Phone:
        return <p className="text-sm">{t("cal_invitee_phone_number_scheduling")}</p>;
      /* TODO: Render this dynamically from App Store */
      case LocationType.GoogleMeet:
        return <p className="text-sm">{t("cal_provide_google_meet_location")}</p>;
      case LocationType.Zoom:
        return <p className="text-sm">{t("cal_provide_zoom_meeting_url")}</p>;
      case LocationType.Daily:
        return <p className="text-sm">{t("cal_provide_video_meeting_url")}</p>;
      case LocationType.Jitsi:
        return <p className="text-sm">{t("cal_provide_jitsi_meeting_url")}</p>;
      case LocationType.Huddle01:
        return <p className="text-sm">{t("cal_provide_huddle01_meeting_url")}</p>;
      case LocationType.Tandem:
        return <p className="text-sm">{t("cal_provide_tandem_meeting_url")}</p>;
      case LocationType.Teams:
        return <p className="text-sm">{t("cal_provide_teams_meeting_url")}</p>;
      default:
        return null;
    }
  };

  const removeCustom = (index: number) => {
    formMethods.getValues("customInputs").splice(index, 1);
    customInputs.splice(index, 1);
    setCustomInputs([...customInputs]);
  };

  const schedulingTypeOptions: {
    value: SchedulingType;
    label: string;
    description: string;
  }[] = [
    {
      value: SchedulingType.COLLECTIVE,
      label: t("collective"),
      description: t("collective_description"),
    },
    {
      value: SchedulingType.ROUND_ROBIN,
      label: t("round_robin"),
      description: t("round_robin_description"),
    },
  ];

  const [periodDates] = useState<{ startDate: Date; endDate: Date }>({
    startDate: new Date(eventType.periodStartDate || Date.now()),
    endDate: new Date(eventType.periodEndDate || Date.now()),
  });

  const permalink = `${process.env.NEXT_PUBLIC_APP_URL}/${
    team ? `team/${team.slug}` : eventType.users[0].username
  }/${eventType.slug}`;

  const mapUserToValue = ({
    id,
    name,
    username,
  }: {
    id: number | null;
    name: string | null;
    username: string | null;
  }) => ({
    value: `${id || ""}`,
    label: `${name || ""}`,
    avatar: `${process.env.NEXT_PUBLIC_APP_URL}/${username}/avatar.png`,
  });

  const formMethods = useForm<{
    title: string;
    eventTitle: string;
    smartContractAddress: string;
    eventName: string;
    slug: string;
    length: number;
    description: string;
    disableGuests: boolean;
    requiresConfirmation: boolean;
    schedulingType: SchedulingType | null;
    price: number;
    hidden: boolean;
    locations: { type: LocationType; address?: string; link?: string }[];
    customInputs: EventTypeCustomInput[];
    users: string[];
    schedule: number;
    periodType: PeriodType;
    periodDays: number;
    periodCountCalendarDays: "1" | "0";
    periodDates: { startDate: Date; endDate: Date };
    minimumBookingNotice: number;
    beforeBufferTime: number;
    afterBufferTime: number;
    slotInterval: number | null;
    destinationCalendar: {
      integration: string;
      externalId: string;
    };
  }>({
    defaultValues: {
      locations: eventType.locations || [],
      schedule: eventType.schedule?.id,
      periodDates: {
        startDate: periodDates.startDate,
        endDate: periodDates.endDate,
      },
    },
  });

  const locationFormSchema = z.object({
    locationType: z.string(),
    locationAddress: z.string().optional(),
    locationLink: z.string().url().optional(), // URL validates as new URL() - which requires HTTPS:// In the input field
  });

  const locationFormMethods = useForm<{
    locationType: LocationType;
    locationAddress?: string; // TODO: We should validate address or fetch the address from googles api to see if its valid?
    locationLink?: string; // Currently this only accepts links that are HTTPS://
  }>({
    resolver: zodResolver(locationFormSchema),
  });
  const Locations = () => {
    return (
      <div className="w-full">
        {formMethods.getValues("locations").length === 0 && (
          <div className="flex">
            <Select
              options={locationOptions}
              isSearchable={false}
              classNamePrefix="react-select"
              className="react-select-container focus:border-primary-500 focus:ring-primary-500 block w-full min-w-0 flex-1 rounded-sm border border-gray-300 sm:text-sm"
              onChange={(e) => {
                if (e?.value) {
                  const newLocationType: LocationType = e.value;
                  locationFormMethods.setValue("locationType", newLocationType);
                  if (newLocationType === LocationType.InPerson || newLocationType === LocationType.Link) {
                    openLocationModal(newLocationType);
                  } else {
                    addLocation(newLocationType);
                  }
                }
              }}
            />
          </div>
        )}
        {formMethods.getValues("locations").length > 0 && (
          <ul>
            {formMethods.getValues("locations").map((location) => (
              <li
                key={location.type}
                className="mb-2 rounded-sm border border-neutral-300 py-1.5 px-2 shadow-sm">
                <div className="flex justify-between">
                  {location.type === LocationType.InPerson && (
                    <div className="flex flex-grow items-center">
                      <LocationMarkerIcon className="h-6 w-6" />
                      <input
                        disabled
                        className="w-full border-0 bg-transparent text-sm ltr:ml-2 rtl:mr-2"
                        value={location.address}
                      />
                    </div>
                  )}
                  {location.type === LocationType.Link && (
                    <div className="flex flex-grow items-center">
                      <GlobeAltIcon className="h-6 w-6" />
                      <input
                        disabled
                        className="w-full border-0 bg-transparent text-sm ltr:ml-2 rtl:mr-2"
                        value={location.link}
                      />
                    </div>
                  )}
                  {location.type === LocationType.Phone && (
                    <div className="flex flex-grow items-center">
                      <PhoneIcon className="h-6 w-6" />
                      <span className="text-sm ltr:ml-2 rtl:mr-2">{t("phone_call")}</span>
                    </div>
                  )}
                  {location.type === LocationType.GoogleMeet && (
                    <div className="flex flex-grow items-center">
                      <svg
                        className="h-6 w-6"
                        viewBox="0 0 64 54"
                        fill="none"
                        xmlns="http://www.w3.org/2000/svg">
                        <path d="M16 0V16H0" fill="#EA4335" />
                        <path
                          d="M16 0V16H37.3333V27.0222L53.3333 14.0444V5.33332C53.3333 1.77777 51.5555 0 47.9999 0"
                          fill="#FFBA00"
                        />
                        <path
                          d="M15.6438 53.3341V37.3341H37.3326V26.6675L53.3326 39.2897V48.0008C53.3326 51.5563 51.5548 53.3341 47.9993 53.3341"
                          fill="#00AC47"
                        />
                        <path d="M37.3335 26.6662L53.3335 13.6885V39.644" fill="#00832D" />
                        <path
                          d="M53.3335 13.6892L60.8001 7.64481C62.4001 6.40037 64.0001 6.40037 64.0001 8.88925V44.4447C64.0001 46.9336 62.4001 46.9336 60.8001 45.6892L53.3335 39.6447"
                          fill="#00AC47"
                        />
                        <path
                          d="M0 36.9785V48.0007C0 51.5563 1.77777 53.334 5.33332 53.334H16V36.9785"
                          fill="#0066DA"
                        />
                        <path d="M0 16H16V37.3333H0" fill="#2684FC" />
                      </svg>

                      <span className="text-sm ltr:ml-2 rtl:mr-2">Google Meet</span>
                    </div>
                  )}
                  {location.type === LocationType.Huddle01 && (
                    <div className="flex flex-grow items-center">
                      <svg
                        width="1.25em"
                        height="1.25em"
                        viewBox="0 0 26 18"
                        fill="none"
                        xmlns="http://www.w3.org/2000/svg">
                        <path
                          d="M14.8607 0H4.04353C3.16693 0 2.32622 0.347292 1.70636 0.965476C1.08651 1.58366 0.738281 2.4221 0.738281 3.29634V14.0844C0.738281 14.9586 1.08651 15.7971 1.70636 16.4152C2.32622 17.0334 3.16693 17.3807 4.04353 17.3807H14.8607C15.7373 17.3807 16.578 17.0334 17.1979 16.4152C17.8177 15.7971 18.166 14.9586 18.166 14.0844V3.29634C18.166 2.4221 17.8177 1.58366 17.1979 0.965476C16.578 0.347292 15.7373 0 14.8607 0V0Z"
                          fill="#246BFD"
                        />
                        <path
                          d="M24.1641 3.10754C24.0122 3.14004 23.8679 3.20106 23.7389 3.28734L21.1623 4.85161C20.7585 5.09889 20.4269 5.44766 20.2008 5.86299C19.9686 6.28713 19.8472 6.76272 19.8477 7.24595V10.1407C19.8475 10.6251 19.9694 11.1017 20.2023 11.5267C20.4295 11.9431 20.7627 12.2925 21.1683 12.5396L23.7645 14.1038C23.9325 14.2074 24.1202 14.2753 24.3158 14.3031C24.5103 14.3302 24.7084 14.3164 24.8973 14.2627C25.0881 14.2077 25.2659 14.1149 25.4201 13.99C25.5764 13.862 25.706 13.7047 25.8017 13.527C25.9321 13.2836 26.0003 13.0118 26 12.7359V4.62985C25.9995 4.39497 25.9483 4.16296 25.8498 3.94961C25.7523 3.73989 25.6097 3.55418 25.4321 3.40571C25.258 3.26046 25.0522 3.15784 24.8311 3.10604C24.6118 3.05359 24.3832 3.0541 24.1641 3.10754Z"
                          fill="#246BFD"
                        />
                        <path
                          d="M7.07325 14.3165C6.26596 14.3165 5.64849 14.0822 5.22081 13.6138C4.79313 13.1453 4.57928 12.484 4.57928 11.63V6.0112C4.57928 5.15515 4.79313 4.49338 5.22081 4.0259C5.64849 3.55842 6.26596 3.32418 7.07325 3.32318C7.87452 3.32318 8.4915 3.55742 8.92419 4.0259C9.35687 4.49438 9.57071 5.15615 9.5657 6.0112V11.63C9.5657 12.484 9.35186 13.1453 8.92419 13.6138C8.49651 14.0822 7.87953 14.3165 7.07325 14.3165ZM7.07325 12.7897C7.63914 12.7897 7.92259 12.4401 7.9236 11.7408V5.90332C7.9236 5.20409 7.64015 4.85448 7.07325 4.85448C6.50635 4.85448 6.2224 5.20409 6.2214 5.90332V11.7363C6.2214 12.4396 6.50534 12.7907 7.07325 12.7897Z"
                          fill="white"
                        />
                        <path
                          d="M12.6791 6.0112H10.9619V4.82002C11.3388 4.83087 11.7155 4.78952 12.0811 4.69716C12.3452 4.63341 12.5856 4.49564 12.7737 4.3001C12.9727 4.05484 13.1254 3.77563 13.2244 3.47601H14.3287V14.1637H12.6791V6.0112Z"
                          fill="white"
                        />
                      </svg>
                      <span className="ml-2 text-sm">Huddle01 Web3 Video</span>
                    </div>
                  )}
                  {location.type === LocationType.Daily && (
                    <div className="flex flex-grow items-center">
                      <svg
                        id="svg"
                        version="1.1"
                        xmlns="http://www.w3.org/2000/svg"
                        width="1.25em"
                        height="1.25em"
                        viewBox="0, 0, 400,400">
                        <g id="svgg">
                          <path
                            id="path0"
                            d="M100.400 142.062 C 99.630 142.280,98.394 143.076,97.654 143.830 C 96.914 144.583,95.997 145.200,95.616 145.200 C 94.776 145.200,93.802 146.248,93.389 147.598 C 93.221 148.147,92.560 149.054,91.919 149.613 C 90.024 151.267,90.020 151.390,90.010 199.645 C 89.999 248.545,90.014 248.945,91.940 250.744 C 92.571 251.334,93.229 252.262,93.401 252.808 C 93.751 253.916,95.054 255.200,95.829 255.200 C 96.107 255.200,96.710 255.808,97.169 256.550 C 98.373 258.498,94.832 258.400,164.273 258.400 C 231.741 258.400,231.099 258.418,231.949 256.552 C 232.208 255.983,233.149 255.250,234.197 254.801 C 235.357 254.304,236.005 253.774,236.014 253.314 C 236.021 252.921,236.375 251.880,236.800 251.000 C 237.225 250.120,237.579 249.119,237.586 248.776 C 237.594 248.434,237.864 247.804,238.187 247.376 C 238.696 246.704,238.776 240.392,238.787 200.426 C 238.801 149.852,238.967 154.051,236.799 149.949 C 236.610 149.591,236.332 148.647,236.183 147.850 C 235.956 146.640,235.591 146.227,233.964 145.342 C 232.893 144.759,231.907 143.938,231.774 143.518 C 231.641 143.098,231.052 142.539,230.466 142.277 C 229.079 141.657,102.567 141.447,100.400 142.062 "
                            stroke="none"
                            fill="#f9f9f9"
                            fillRule="evenodd"></path>
                          <path
                            id="path1"
                            d="M304.600 153.562 C 304.160 153.717,302.589 154.419,301.109 155.122 C 299.629 155.825,298.171 156.400,297.869 156.400 C 297.567 156.400,296.528 156.977,295.560 157.682 C 294.592 158.387,292.872 159.272,291.739 159.649 C 290.605 160.025,288.743 160.976,287.602 161.761 C 286.460 162.547,284.778 163.386,283.863 163.628 C 282.948 163.869,281.300 164.672,280.200 165.413 C 279.100 166.154,277.660 166.885,277.000 167.037 C 275.491 167.385,272.800 168.718,272.800 169.117 C 272.800 169.485,270.749 170.506,268.629 171.194 C 266.207 171.979,263.730 174.650,263.412 176.820 C 262.921 180.167,263.353 224.092,263.889 225.295 C 264.635 226.970,266.755 228.668,269.300 229.629 C 270.565 230.107,271.600 230.622,271.600 230.775 C 271.600 231.219,274.452 232.687,276.241 233.162 C 277.144 233.403,278.381 234.061,278.991 234.626 C 279.600 235.191,281.382 236.125,282.950 236.701 C 284.517 237.278,286.430 238.236,287.200 238.831 C 287.970 239.426,289.320 240.126,290.200 240.387 C 292.160 240.967,294.400 242.079,294.400 242.472 C 294.400 242.837,297.518 244.231,299.125 244.584 C 299.790 244.730,300.737 245.198,301.228 245.625 C 301.720 246.051,302.620 246.400,303.228 246.400 C 303.837 246.400,304.605 246.504,304.936 246.631 C 305.267 246.758,305.902 246.498,306.348 246.052 C 306.793 245.607,307.721 244.951,308.410 244.595 C 310.905 243.305,310.800 245.287,310.800 199.575 C 310.800 155.897,310.789 155.600,309.169 155.600 C 309.026 155.600,308.231 155.060,307.400 154.400 C 306.569 153.740,305.780 153.218,305.645 153.240 C 305.510 153.262,305.040 153.407,304.600 153.562 "
                            stroke="none"
                            fill="#1be7b8"
                            fillRule="evenodd"></path>
                          <path
                            id="path2"
                            d="M104.148 137.776 C 103.459 138.076,102.774 138.519,102.624 138.760 C 102.475 139.002,101.832 139.200,101.196 139.200 C 98.679 139.200,95.594 140.337,94.191 141.782 C 93.434 142.562,92.630 143.200,92.406 143.200 C 92.181 143.200,91.703 143.875,91.344 144.700 C 90.984 145.525,90.140 146.560,89.467 147.000 C 87.556 148.251,87.579 147.532,87.693 201.219 L 87.800 252.069 88.800 252.944 C 89.350 253.425,90.311 254.498,90.935 255.328 C 91.559 256.159,92.682 257.235,93.430 257.719 C 94.178 258.204,94.792 258.829,94.795 259.110 C 94.801 259.708,96.289 260.360,98.770 260.851 C 99.743 261.044,100.887 261.516,101.311 261.901 C 102.535 263.008,223.251 262.983,224.942 261.875 C 225.616 261.433,227.174 261.056,228.925 260.910 C 232.411 260.620,234.281 259.898,234.866 258.616 C 235.107 258.087,235.812 257.444,236.432 257.187 C 237.635 256.688,238.800 255.226,238.800 254.214 C 238.800 253.876,239.039 253.600,239.330 253.600 C 239.622 253.600,240.297 253.135,240.830 252.568 L 241.800 251.536 241.800 200.335 L 241.800 149.134 240.400 147.884 C 239.630 147.197,238.690 145.944,238.312 145.101 C 237.852 144.075,237.232 143.430,236.441 143.154 C 235.696 142.895,235.110 142.318,234.859 141.598 C 234.411 140.311,233.008 139.763,229.068 139.333 C 227.786 139.194,226.522 138.865,226.260 138.603 C 224.854 137.196,225.002 137.200,164.726 137.216 C 115.566 137.229,105.185 137.325,104.148 137.776 M230.299 140.581 C 231.013 140.751,232.363 141.600,233.299 142.466 C 234.235 143.333,235.488 144.338,236.085 144.699 C 236.684 145.061,237.282 145.862,237.419 146.487 C 237.556 147.110,238.076 148.110,238.574 148.710 C 240.721 151.291,240.592 148.280,240.713 198.600 C 240.829 246.814,240.750 249.650,239.248 251.152 C 238.800 251.600,238.071 252.676,237.629 253.543 C 237.187 254.410,236.187 255.514,235.407 255.995 C 234.628 256.477,233.798 257.231,233.563 257.670 C 232.125 260.355,229.256 260.458,160.200 260.300 C 96.040 260.154,98.009 260.223,96.185 258.055 C 95.663 257.435,94.598 256.495,93.818 255.964 C 93.037 255.434,92.310 254.730,92.202 254.400 C 92.094 254.070,91.396 253.117,90.652 252.283 C 88.728 250.126,88.809 252.440,88.804 199.526 C 88.800 148.835,88.746 150.246,90.767 148.075 C 91.445 147.347,92.000 146.583,92.000 146.379 C 92.000 145.965,94.367 143.600,94.781 143.600 C 94.926 143.600,95.721 142.979,96.550 142.220 C 97.645 141.217,98.567 140.772,99.928 140.589 C 100.958 140.450,101.980 140.273,102.200 140.195 C 103.020 139.904,229.052 140.284,230.299 140.581 M302.261 151.784 C 301.415 152.085,300.477 152.683,300.177 153.111 C 299.589 153.951,298.498 154.440,295.467 155.223 C 294.179 155.556,293.257 156.096,292.706 156.841 C 292.120 157.635,291.307 158.082,289.909 158.382 C 287.523 158.894,286.569 159.361,285.000 160.786 C 284.254 161.463,282.944 162.058,281.536 162.358 C 279.852 162.717,278.929 163.194,277.936 164.216 C 277.201 164.973,276.327 165.593,275.994 165.596 C 274.726 165.605,271.323 167.114,270.329 168.107 C 269.759 168.678,268.506 169.354,267.546 169.609 C 263.906 170.578,262.647 172.127,261.546 176.994 C 260.707 180.702,260.406 219.312,261.200 221.401 C 261.420 221.979,261.860 223.699,262.178 225.222 C 262.801 228.210,263.915 229.763,265.769 230.228 C 266.340 230.371,266.906 230.649,267.027 230.844 C 267.148 231.040,267.598 231.200,268.028 231.200 C 268.457 231.200,269.121 231.575,269.504 232.034 C 270.324 233.017,272.827 234.231,274.800 234.604 C 275.626 234.760,276.610 235.349,277.200 236.040 C 277.950 236.919,278.976 237.422,281.300 238.052 C 283.242 238.578,284.400 239.096,284.400 239.438 C 284.400 240.158,287.095 241.510,289.201 241.847 C 290.693 242.085,292.400 243.256,292.400 244.041 C 292.400 244.329,297.174 246.000,297.997 246.000 C 298.233 246.000,299.057 246.630,299.827 247.400 C 301.156 248.729,301.366 248.800,303.981 248.800 L 306.736 248.800 309.338 246.578 C 312.714 243.696,312.469 247.711,312.322 197.737 L 312.200 156.074 310.962 154.537 C 308.533 151.521,305.601 150.593,302.261 151.784 M307.400 154.400 C 308.231 155.060,309.026 155.600,309.169 155.600 C 310.789 155.600,310.800 155.897,310.800 199.575 C 310.800 245.287,310.905 243.305,308.410 244.595 C 307.721 244.951,306.793 245.607,306.348 246.052 C 305.902 246.498,305.267 246.758,304.936 246.631 C 304.605 246.504,303.837 246.400,303.228 246.400 C 302.620 246.400,301.720 246.051,301.228 245.625 C 300.737 245.198,299.790 244.730,299.125 244.584 C 297.518 244.231,294.400 242.837,294.400 242.472 C 294.400 242.079,292.160 240.967,290.200 240.387 C 289.320 240.126,287.970 239.426,287.200 238.831 C 286.430 238.236,284.517 237.278,282.950 236.701 C 281.382 236.125,279.600 235.191,278.991 234.626 C 278.381 234.061,277.144 233.403,276.241 233.162 C 274.452 232.687,271.600 231.219,271.600 230.775 C 271.600 230.622,270.565 230.107,269.300 229.629 C 266.755 228.668,264.635 226.970,263.889 225.295 C 263.353 224.092,262.921 180.167,263.412 176.820 C 263.730 174.650,266.207 171.979,268.629 171.194 C 270.749 170.506,272.800 169.485,272.800 169.117 C 272.800 168.718,275.491 167.385,277.000 167.037 C 277.660 166.885,279.100 166.154,280.200 165.413 C 281.300 164.672,282.948 163.869,283.863 163.628 C 284.778 163.386,286.460 162.547,287.602 161.761 C 288.743 160.976,290.605 160.025,291.739 159.649 C 292.872 159.272,294.592 158.387,295.560 157.682 C 296.528 156.977,297.567 156.400,297.869 156.400 C 298.171 156.400,299.629 155.825,301.109 155.122 C 303.608 153.934,305.049 153.337,305.645 153.240 C 305.780 153.218,306.569 153.740,307.400 154.400 "
                            stroke="none"
                            fill="#4c545c"
                            fillRule="evenodd"></path>
                          <path
                            id="path3"
                            d="M102.200 140.195 C 101.980 140.273,100.958 140.450,99.928 140.589 C 98.567 140.772,97.645 141.217,96.550 142.220 C 95.721 142.979,94.926 143.600,94.781 143.600 C 94.367 143.600,92.000 145.965,92.000 146.379 C 92.000 146.583,91.445 147.347,90.767 148.075 C 88.746 150.246,88.800 148.835,88.804 199.526 C 88.809 252.440,88.728 250.126,90.652 252.283 C 91.396 253.117,92.094 254.070,92.202 254.400 C 92.310 254.730,93.037 255.434,93.818 255.964 C 94.598 256.495,95.663 257.435,96.185 258.055 C 98.009 260.223,96.040 260.154,160.200 260.300 C 229.256 260.458,232.125 260.355,233.563 257.670 C 233.798 257.231,234.628 256.477,235.407 255.995 C 236.187 255.514,237.187 254.410,237.629 253.543 C 238.071 252.676,238.800 251.600,239.248 251.152 C 240.750 249.650,240.829 246.814,240.713 198.600 C 240.592 148.280,240.721 151.291,238.574 148.710 C 238.076 148.110,237.556 147.110,237.419 146.487 C 237.282 145.862,236.684 145.061,236.085 144.699 C 235.488 144.338,234.235 143.333,233.299 142.466 C 232.363 141.600,231.013 140.751,230.299 140.581 C 229.052 140.284,103.020 139.904,102.200 140.195 M230.466 142.277 C 231.052 142.539,231.641 143.098,231.774 143.518 C 231.907 143.938,232.893 144.759,233.964 145.342 C 235.591 146.227,235.956 146.640,236.183 147.850 C 236.332 148.647,236.610 149.591,236.799 149.949 C 238.967 154.051,238.801 149.852,238.787 200.426 C 238.776 240.392,238.696 246.704,238.187 247.376 C 237.864 247.804,237.594 248.434,237.586 248.776 C 237.579 249.119,237.225 250.120,236.800 251.000 C 236.375 251.880,236.021 252.921,236.014 253.314 C 236.005 253.774,235.357 254.304,234.197 254.801 C 233.149 255.250,232.208 255.983,231.949 256.552 C 231.099 258.418,231.741 258.400,164.273 258.400 C 94.832 258.400,98.373 258.498,97.169 256.550 C 96.710 255.808,96.107 255.200,95.829 255.200 C 95.054 255.200,93.751 253.916,93.401 252.808 C 93.229 252.262,92.571 251.334,91.940 250.744 C 90.014 248.945,89.999 248.545,90.010 199.645 C 90.020 151.390,90.024 151.267,91.919 149.613 C 92.560 149.054,93.221 148.147,93.389 147.598 C 93.802 146.248,94.776 145.200,95.616 145.200 C 95.997 145.200,96.914 144.583,97.654 143.830 C 98.394 143.076,99.630 142.280,100.400 142.062 C 102.567 141.447,229.079 141.657,230.466 142.277 "
                            stroke="none"
                            fill="#949c9c"
                            fillRule="evenodd"></path>
                          <path
                            id="path4"
                            d="M35.200 0.984 C 35.200 1.947,35.121 1.971,31.700 2.084 L 28.200 2.200 28.077 3.900 L 27.954 5.600 25.403 5.600 C 21.914 5.600,20.903 6.043,20.590 7.712 C 20.367 8.902,20.142 9.103,18.669 9.430 C 17.102 9.777,16.988 9.898,16.800 11.400 C 16.605 12.956,16.554 13.003,14.922 13.122 C 13.260 13.243,13.243 13.260,13.122 14.922 C 13.003 16.554,12.956 16.605,11.400 16.800 C 9.898 16.988,9.777 17.102,9.430 18.669 C 9.103 20.142,8.902 20.367,7.712 20.590 C 6.043 20.903,5.600 21.914,5.600 25.403 L 5.600 27.954 3.900 28.077 L 2.200 28.200 2.084 31.700 C 1.971 35.121,1.947 35.200,0.984 35.200 L 0.000 35.200 0.000 200.000 L 0.000 364.800 0.984 364.800 C 1.947 364.800,1.971 364.879,2.084 368.300 L 2.200 371.800 3.900 372.177 L 5.600 372.554 5.600 374.851 C 5.600 378.083,6.072 379.102,7.712 379.410 C 8.902 379.633,9.103 379.858,9.430 381.331 C 9.777 382.898,9.898 383.012,11.400 383.200 C 12.953 383.394,13.004 383.449,13.121 385.059 C 13.247 386.786,13.757 387.181,15.876 387.195 C 16.598 387.199,16.773 387.463,16.876 388.700 C 16.992 390.104,17.107 390.224,18.669 390.570 C 20.142 390.897,20.367 391.098,20.590 392.288 C 20.903 393.957,21.914 394.400,25.403 394.400 L 27.954 394.400 28.077 396.100 L 28.200 397.800 31.700 397.916 C 35.121 398.029,35.200 398.053,35.200 399.016 L 35.200 400.000 200.000 400.000 L 364.800 400.000 364.800 399.016 C 364.800 398.053,364.879 398.029,368.300 397.916 L 371.800 397.800 372.177 396.100 L 372.554 394.400 375.103 394.400 C 378.233 394.400,379.094 393.974,379.414 392.265 C 379.633 391.101,379.865 390.896,381.331 390.570 C 382.893 390.224,383.008 390.104,383.124 388.700 C 383.241 387.288,383.327 387.200,384.596 387.200 C 386.308 387.200,387.200 386.308,387.200 384.596 C 387.200 383.327,387.288 383.241,388.700 383.124 C 390.104 383.008,390.224 382.893,390.570 381.331 C 390.896 379.865,391.101 379.633,392.265 379.414 C 393.974 379.094,394.400 378.233,394.400 375.103 L 394.400 372.554 396.100 372.177 L 397.800 371.800 397.916 368.300 C 398.029 364.879,398.053 364.800,399.016 364.800 L 400.000 364.800 400.000 200.000 L 400.000 35.200 399.016 35.200 C 398.053 35.200,398.029 35.121,397.916 31.700 L 397.800 28.200 396.100 28.077 L 394.400 27.954 394.400 25.403 C 394.400 21.914,393.957 20.903,392.288 20.590 C 391.098 20.367,390.897 20.142,390.570 18.669 C 390.224 17.107,390.104 16.992,388.700 16.876 C 387.463 16.773,387.199 16.598,387.195 15.876 C 387.181 13.757,386.786 13.247,385.059 13.121 C 383.452 13.004,383.396 12.953,383.275 11.480 C 383.121 9.617,382.265 9.200,378.597 9.200 L 376.046 9.200 375.923 7.500 C 375.802 5.821,375.779 5.798,374.173 5.681 C 372.616 5.566,372.529 5.488,372.173 3.881 L 371.800 2.200 368.300 2.084 C 364.879 1.971,364.800 1.947,364.800 0.984 L 364.800 0.000 200.000 0.000 L 35.200 0.000 35.200 0.984 M224.918 137.663 C 225.394 137.918,225.998 138.341,226.260 138.603 C 226.522 138.865,227.786 139.194,229.068 139.333 C 233.008 139.763,234.411 140.311,234.859 141.598 C 235.110 142.318,235.696 142.895,236.441 143.154 C 237.232 143.430,237.852 144.075,238.312 145.101 C 238.690 145.944,239.630 147.197,240.400 147.884 L 241.800 149.134 241.800 200.335 L 241.800 251.536 240.830 252.568 C 240.297 253.135,239.622 253.600,239.330 253.600 C 239.039 253.600,238.800 253.876,238.800 254.214 C 238.800 255.226,237.635 256.688,236.432 257.187 C 235.812 257.444,235.107 258.087,234.866 258.616 C 234.281 259.898,232.411 260.620,228.925 260.910 C 227.174 261.056,225.616 261.433,224.942 261.875 C 223.251 262.983,102.535 263.008,101.311 261.901 C 100.887 261.516,99.743 261.044,98.770 260.851 C 96.289 260.360,94.801 259.708,94.795 259.110 C 94.792 258.829,94.178 258.204,93.430 257.719 C 92.682 257.235,91.559 256.159,90.935 255.328 C 90.311 254.498,89.350 253.425,88.800 252.944 L 87.800 252.069 87.693 201.219 C 87.579 147.532,87.556 148.251,89.467 147.000 C 90.140 146.560,90.984 145.525,91.344 144.700 C 91.703 143.875,92.181 143.200,92.406 143.200 C 92.630 143.200,93.434 142.562,94.191 141.782 C 95.594 140.337,98.679 139.200,101.196 139.200 C 101.832 139.200,102.475 139.002,102.624 138.760 C 103.575 137.222,103.193 137.232,164.726 137.216 C 208.933 137.204,224.273 137.318,224.918 137.663 M308.162 152.107 C 309.021 152.598,310.281 153.692,310.962 154.537 L 312.200 156.074 312.322 197.737 C 312.469 247.711,312.714 243.696,309.338 246.578 L 306.736 248.800 303.981 248.800 C 301.366 248.800,301.156 248.729,299.827 247.400 C 299.057 246.630,298.233 246.000,297.997 246.000 C 297.174 246.000,292.400 244.329,292.400 244.041 C 292.400 243.256,290.693 242.085,289.201 241.847 C 287.095 241.510,284.400 240.158,284.400 239.438 C 284.400 239.096,283.242 238.578,281.300 238.052 C 278.976 237.422,277.950 236.919,277.200 236.040 C 276.610 235.349,275.626 234.760,274.800 234.604 C 272.827 234.231,270.324 233.017,269.504 232.034 C 269.121 231.575,268.457 231.200,268.028 231.200 C 267.598 231.200,267.148 231.040,267.027 230.844 C 266.906 230.649,266.340 230.371,265.769 230.228 C 263.915 229.763,262.801 228.210,262.178 225.222 C 261.860 223.699,261.420 221.979,261.200 221.401 C 260.406 219.312,260.707 180.702,261.546 176.994 C 262.647 172.127,263.906 170.578,267.546 169.609 C 268.506 169.354,269.759 168.678,270.329 168.107 C 271.323 167.114,274.726 165.605,275.994 165.596 C 276.327 165.593,277.201 164.973,277.936 164.216 C 278.929 163.194,279.852 162.717,281.536 162.358 C 282.944 162.058,284.254 161.463,285.000 160.786 C 286.569 159.361,287.523 158.894,289.909 158.382 C 291.307 158.082,292.120 157.635,292.706 156.841 C 293.257 156.096,294.179 155.556,295.467 155.223 C 298.498 154.440,299.589 153.951,300.177 153.111 C 301.487 151.241,305.719 150.709,308.162 152.107 "
                            stroke="none"
                            fill="#141c24"
                            fillRule="evenodd"></path>
                        </g>
                      </svg>
                      <span className="text-sm ltr:ml-2 rtl:mr-2">Daily.co Video</span>
                    </div>
                  )}
                  {location.type === LocationType.Zoom && (
                    <div className="flex flex-grow items-center">
                      <svg
                        className="h-6 w-6"
                        viewBox="0 0 64 64"
                        fill="none"
                        xmlns="http://www.w3.org/2000/svg">
                        <path
                          d="M32 0C49.6733 0 64 14.3267 64 32C64 49.6733 49.6733 64 32 64C14.3267 64 0 49.6733 0 32C0 14.3267 14.3267 0 32 0Z"
                          fill="#E5E5E4"
                        />
                        <path
                          d="M32.0002 0.623047C49.3292 0.623047 63.3771 14.6709 63.3771 31.9999C63.3771 49.329 49.3292 63.3768 32.0002 63.3768C14.6711 63.3768 0.623291 49.329 0.623291 31.9999C0.623291 14.6709 14.6716 0.623047 32.0002 0.623047Z"
                          fill="white"
                        />
                        <path
                          d="M31.9998 3.14014C47.9386 3.14014 60.8597 16.0612 60.8597 32C60.8597 47.9389 47.9386 60.8599 31.9998 60.8599C16.0609 60.8599 3.13989 47.9389 3.13989 32C3.13989 16.0612 16.0609 3.14014 31.9998 3.14014Z"
                          fill="#4A8CFF"
                        />
                        <path
                          d="M13.1711 22.9581V36.5206C13.1832 39.5875 15.6881 42.0558 18.743 42.0433H38.5125C39.0744 42.0433 39.5266 41.5911 39.5266 41.0412V27.4788C39.5145 24.4119 37.0096 21.9435 33.9552 21.956H14.1857C13.6238 21.956 13.1716 22.4082 13.1716 22.9581H13.1711ZM40.7848 28.2487L48.9469 22.2864C49.6557 21.6998 50.2051 21.8462 50.2051 22.9095V41.0903C50.2051 42.2999 49.5329 42.1536 48.9469 41.7134L40.7848 35.7631V28.2487Z"
                          fill="white"
                        />
                      </svg>
                      <span className="text-sm ltr:ml-2 rtl:mr-2">Zoom Video</span>
                    </div>
                  )}
                  {location.type === LocationType.Tandem && (
                    <div className="flex flex-grow items-center">
                      <svg
                        width="1.25em"
                        height="1.25em"
                        viewBox="0 0 400 400"
                        fill="none"
                        xmlns="http://www.w3.org/2000/svg">
                        <path
                          fillRule="evenodd"
                          clipRule="evenodd"
                          d="M167.928 256.163L64 324V143.835L167.928 76V256.163Z"
                          fill="#4341DC"
                        />
                        <path
                          fillRule="evenodd"
                          clipRule="evenodd"
                          d="M335.755 256.163L231.827 324V143.835L335.755 76V256.163Z"
                          fill="#00B6B6"
                        />
                      </svg>
                      <span className="ml-2 text-sm">Tandem Video</span>
                    </div>
                  )}
                  {location.type === LocationType.Jitsi && (
                    <div className="flex flex-grow items-center">
                      <svg
                        className="h-6 w-6"
                        viewBox="0 0 64 64"
                        fill="none"
                        xmlns="http://www.w3.org/2000/svg">
                        <path
                          d="M32 0C49.6733 0 64 14.3267 64 32C64 49.6733 49.6733 64 32 64C14.3267 64 0 49.6733 0 32C0 14.3267 14.3267 0 32 0Z"
                          fill="#E5E5E4"
                        />
                        <path
                          d="M32.0002 0.623047C49.3292 0.623047 63.3771 14.6709 63.3771 31.9999C63.3771 49.329 49.3292 63.3768 32.0002 63.3768C14.6711 63.3768 0.623291 49.329 0.623291 31.9999C0.623291 14.6709 14.6716 0.623047 32.0002 0.623047Z"
                          fill="white"
                        />
                        <path
                          d="M31.9998 3.14014C47.9386 3.14014 60.8597 16.0612 60.8597 32C60.8597 47.9389 47.9386 60.8599 31.9998 60.8599C16.0609 60.8599 3.13989 47.9389 3.13989 32C3.13989 16.0612 16.0609 3.14014 31.9998 3.14014Z"
                          fill="#4A8CFF"
                        />
                        <path
                          d="M13.1711 22.9581V36.5206C13.1832 39.5875 15.6881 42.0558 18.743 42.0433H38.5125C39.0744 42.0433 39.5266 41.5911 39.5266 41.0412V27.4788C39.5145 24.4119 37.0096 21.9435 33.9552 21.956H14.1857C13.6238 21.956 13.1716 22.4082 13.1716 22.9581H13.1711ZM40.7848 28.2487L48.9469 22.2864C49.6557 21.6998 50.2051 21.8462 50.2051 22.9095V41.0903C50.2051 42.2999 49.5329 42.1536 48.9469 41.7134L40.7848 35.7631V28.2487Z"
                          fill="white"
                        />
                      </svg>
                      <span className="ml-2 text-sm">Jitsi Meet</span>
                    </div>
                  )}
                  {location.type === LocationType.Teams && (
                    <div className="flex flex-grow items-center">
                      <svg
                        xmlns="http://www.w3.org/2000/svg"
                        className="h-6 w-6"
                        viewBox="0 0 2228.833 2073.333">
                        <path
                          fill="#5059C9"
                          d="M1554.637,777.5h575.713c54.391,0,98.483,44.092,98.483,98.483c0,0,0,0,0,0v524.398	c0,199.901-162.051,361.952-361.952,361.952h0h-1.711c-199.901,0.028-361.975-162-362.004-361.901c0-0.017,0-0.034,0-0.052V828.971	C1503.167,800.544,1526.211,777.5,1554.637,777.5L1554.637,777.5z"
                        />
                        <circle fill="#5059C9" cx="1943.75" cy="440.583" r="233.25" />
                        <circle fill="#7B83EB" cx="1218.083" cy="336.917" r="336.917" />
                        <path
                          fill="#7B83EB"
                          d="M1667.323,777.5H717.01c-53.743,1.33-96.257,45.931-95.01,99.676v598.105	c-7.505,322.519,247.657,590.16,570.167,598.053c322.51-7.893,577.671-275.534,570.167-598.053V877.176	C1763.579,823.431,1721.066,778.83,1667.323,777.5z"
                        />
                        <path
                          opacity=".1"
                          d="M1244,777.5v838.145c-0.258,38.435-23.549,72.964-59.09,87.598	c-11.316,4.787-23.478,7.254-35.765,7.257H667.613c-6.738-17.105-12.958-34.21-18.142-51.833	c-18.144-59.477-27.402-121.307-27.472-183.49V877.02c-1.246-53.659,41.198-98.19,94.855-99.52H1244z"
                        />
                        <path
                          opacity=".2"
                          d="M1192.167,777.5v889.978c-0.002,12.287-2.47,24.449-7.257,35.765	c-14.634,35.541-49.163,58.833-87.598,59.09H691.975c-8.812-17.105-17.105-34.21-24.362-51.833	c-7.257-17.623-12.958-34.21-18.142-51.833c-18.144-59.476-27.402-121.307-27.472-183.49V877.02	c-1.246-53.659,41.198-98.19,94.855-99.52H1192.167z"
                        />
                        <path
                          opacity=".2"
                          d="M1192.167,777.5v786.312c-0.395,52.223-42.632,94.46-94.855,94.855h-447.84	c-18.144-59.476-27.402-121.307-27.472-183.49V877.02c-1.246-53.659,41.198-98.19,94.855-99.52H1192.167z"
                        />
                        <path
                          opacity=".2"
                          d="M1140.333,777.5v786.312c-0.395,52.223-42.632,94.46-94.855,94.855H649.472	c-18.144-59.476-27.402-121.307-27.472-183.49V877.02c-1.246-53.659,41.198-98.19,94.855-99.52H1140.333z"
                        />
                        <path
                          opacity=".1"
                          d="M1244,509.522v163.275c-8.812,0.518-17.105,1.037-25.917,1.037	c-8.812,0-17.105-0.518-25.917-1.037c-17.496-1.161-34.848-3.937-51.833-8.293c-104.963-24.857-191.679-98.469-233.25-198.003	c-7.153-16.715-12.706-34.071-16.587-51.833h258.648C1201.449,414.866,1243.801,457.217,1244,509.522z"
                        />
                        <path
                          opacity=".2"
                          d="M1192.167,561.355v111.442c-17.496-1.161-34.848-3.937-51.833-8.293	c-104.963-24.857-191.679-98.469-233.25-198.003h190.228C1149.616,466.699,1191.968,509.051,1192.167,561.355z"
                        />
                        <path
                          opacity=".2"
                          d="M1192.167,561.355v111.442c-17.496-1.161-34.848-3.937-51.833-8.293	c-104.963-24.857-191.679-98.469-233.25-198.003h190.228C1149.616,466.699,1191.968,509.051,1192.167,561.355z"
                        />
                        <path
                          opacity=".2"
                          d="M1140.333,561.355v103.148c-104.963-24.857-191.679-98.469-233.25-198.003	h138.395C1097.783,466.699,1140.134,509.051,1140.333,561.355z"
                        />
                        <linearGradient
                          id="a"
                          gradientUnits="userSpaceOnUse"
                          x1="198.099"
                          y1="1683.0726"
                          x2="942.2344"
                          y2="394.2607"
                          gradientTransform="matrix(1 0 0 -1 0 2075.3333)">
                          <stop offset="0" stopColor="#5a62c3" />
                          <stop offset=".5" stopColor="#4d55bd" />
                          <stop offset="1" stopColor="#3940ab" />
                        </linearGradient>
                        <path
                          fill="url(#a)"
                          d="M95.01,466.5h950.312c52.473,0,95.01,42.538,95.01,95.01v950.312c0,52.473-42.538,95.01-95.01,95.01	H95.01c-52.473,0-95.01-42.538-95.01-95.01V561.51C0,509.038,42.538,466.5,95.01,466.5z"
                        />
                        <path
                          fill="#FFF"
                          d="M820.211,828.193H630.241v517.297H509.211V828.193H320.123V727.844h500.088V828.193z"
                        />
                      </svg>
                      <span className="ml-2 text-sm">MS Teams</span>
                    </div>
                  )}
                  <div className="flex">
                    <button
                      type="button"
                      onClick={() => {
                        locationFormMethods.setValue("locationType", location.type);
                        locationFormMethods.unregister("locationLink");
                        locationFormMethods.unregister("locationAddress");
                        openLocationModal(location.type);
                      }}
                      className="mr-1 p-1 text-gray-500 hover:text-gray-900">
                      <PencilIcon className="h-4 w-4" />
                    </button>
                    <button type="button" onClick={() => removeLocation(location)}>
                      <XIcon className="border-l-1 h-6 w-6 pl-1 text-gray-500 hover:text-gray-900 " />
                    </button>
                  </div>
                </div>
              </li>
            ))}
            {formMethods.getValues("locations").length > 0 &&
              formMethods.getValues("locations").length !== locationOptions.length && (
                <li>
                  <button
                    type="button"
                    className="flex rounded-sm py-2 hover:bg-gray-100"
                    onClick={() => setShowLocationModal(true)}>
                    <PlusIcon className="mt-0.5 h-4 w-4 text-neutral-900" />
                    <span className="ml-1 text-sm font-medium text-neutral-700">{t("add_location")}</span>
                  </button>
                </li>
              )}
          </ul>
        )}
      </div>
    );
  };

  const membership = team?.members.find((membership) => membership.user.id === props.session.user.id);
  const isAdmin = membership?.role === MembershipRole.OWNER || membership?.role === MembershipRole.ADMIN;

  return (
    <div>
      <Shell
        title={t("event_type_title", { eventTypeTitle: eventType.title })}
        heading={
          <div className="group relative cursor-pointer" onClick={() => setEditIcon(false)}>
            {editIcon ? (
              <>
                <h1
                  style={{ fontSize: 22, letterSpacing: "-0.0009em" }}
                  className="inline pl-0 text-gray-900 focus:text-black group-hover:text-gray-500">
                  {eventType.title}
                </h1>
                <PencilIcon className="ml-1 -mt-1 inline h-4 w-4 text-gray-700 group-hover:text-gray-500" />
              </>
            ) : (
              <div style={{ marginBottom: -11 }}>
                <input
                  type="text"
                  autoFocus
                  style={{ top: -6, fontSize: 22 }}
                  required
                  className="relative h-10 w-full cursor-pointer border-none bg-transparent pl-0 text-gray-900 hover:text-gray-700 focus:text-black focus:outline-none focus:ring-0"
                  placeholder={t("quick_chat")}
                  {...formMethods.register("title")}
                  defaultValue={eventType.title}
                />
              </div>
            )}
          </div>
        }
        subtitle={eventType.description || ""}>
        <ClientSuspense fallback={<Loader />}>
          <div className="flex flex-col-reverse lg:flex-row">
            <div className="w-full max-w-4xl ltr:mr-2 rtl:ml-2 lg:w-9/12">
              <div className="-mx-4 rounded-sm border border-neutral-200 bg-white p-4 py-6 sm:mx-0 sm:px-8">
                <Form
                  form={formMethods}
                  handleSubmit={async (values) => {
                    const {
                      periodDates,
                      periodCountCalendarDays,
                      smartContractAddress,
                      beforeBufferTime,
                      afterBufferTime,
                      locations,
                      ...input
                    } = values;
                    updateMutation.mutate({
                      ...input,
                      locations,
                      periodStartDate: periodDates.startDate,
                      periodEndDate: periodDates.endDate,
                      periodCountCalendarDays: periodCountCalendarDays === "1",
                      id: eventType.id,
                      beforeEventBuffer: beforeBufferTime,
                      afterEventBuffer: afterBufferTime,
                      metadata: smartContractAddress
                        ? {
                            smartContractAddress,
                          }
                        : "",
                    });
                  }}
                  className="space-y-6">
                  <div className="space-y-3">
                    <div className="block items-center sm:flex">
                      <div className="min-w-48 mb-4 sm:mb-0">
                        <label htmlFor="slug" className="flex text-sm font-medium text-neutral-700">
                          <LinkIcon className="mt-0.5 h-4 w-4 text-neutral-500 ltr:mr-2 rtl:ml-2" />
                          {t("url")}
                        </label>
                      </div>
                      <div className="w-full">
                        <div className="flex rounded-sm shadow-sm">
                          <span className="inline-flex items-center rounded-l-sm border border-r-0 border-gray-300 bg-gray-50 px-3 text-sm text-gray-500">
                            {process.env.NEXT_PUBLIC_APP_URL?.replace(/^(https?:|)\/\//, "")}/
                            {team ? "team/" + team.slug : eventType.users[0].username}/
                          </span>
                          <input
                            type="text"
                            required
                            className="focus:border-primary-500 focus:ring-primary-500 block w-full min-w-0 flex-1 rounded-none rounded-r-sm border-gray-300 sm:text-sm"
                            defaultValue={eventType.slug}
                            {...formMethods.register("slug", {
                              setValueAs: (v) => slugify(v),
                            })}
                          />
                        </div>
                      </div>
                    </div>
                    <Controller
                      name="length"
                      control={formMethods.control}
                      defaultValue={eventType.length || 15}
                      render={() => (
                        <MinutesField
                          label={
                            <>
                              <ClockIcon className="h-4 w-4 text-neutral-500 ltr:mr-2 rtl:ml-2" />{" "}
                              {t("duration")}
                            </>
                          }
                          id="length"
                          required
                          min="1"
                          placeholder="15"
                          defaultValue={eventType.length || 15}
                          onChange={(e) => {
                            formMethods.setValue("length", Number(e.target.value));
                          }}
                        />
                      )}
                    />
                  </div>
                  <hr />
                  <div className="space-y-3">
                    <div className="block sm:flex">
                      <div className="min-w-48 sm:mb-0">
                        <label
                          htmlFor="location"
                          className="mt-2.5 flex text-sm font-medium text-neutral-700">
                          <LocationMarkerIcon className="mt-0.5 mb-4 h-4 w-4 text-neutral-500 ltr:mr-2 rtl:ml-2" />
                          {t("location")}
                        </label>
                      </div>
                      <Controller
                        name="locations"
                        control={formMethods.control}
                        defaultValue={eventType.locations || []}
                        render={() => <Locations />}
                      />
                    </div>
                  </div>
                  <hr className="border-neutral-200" />
                  <div className="space-y-3">
                    <div className="block sm:flex">
                      <div className="min-w-48 mb-4 mt-2.5 sm:mb-0">
                        <label
                          htmlFor="description"
                          className="mt-0 flex text-sm font-medium text-neutral-700">
                          <DocumentIcon className="mt-0.5 h-4 w-4 text-neutral-500 ltr:mr-2 rtl:ml-2" />
                          {t("description")}
                        </label>
                      </div>
                      <div className="w-full">
                        <textarea
                          id="description"
                          className="focus:border-primary-500 focus:ring-primary-500 block w-full rounded-sm border-gray-300 text-sm shadow-sm"
                          placeholder={t("quick_video_meeting")}
                          {...formMethods.register("description")}
                          defaultValue={asStringOrUndefined(eventType.description)}></textarea>
                      </div>
                    </div>
                  </div>

                  <hr className="border-neutral-200" />
                  <div className="space-y-3">
                    <div className="block sm:flex">
                      <div className="min-w-48 mb-4 mt-2.5 sm:mb-0">
                        <label
                          htmlFor="availability"
                          className="mt-0 flex text-sm font-medium text-neutral-700">
                          <ClockIcon className="mt-0.5 h-4 w-4 text-neutral-500 ltr:mr-2 rtl:ml-2" />
                          {t("availability")} <InfoBadge content={t("you_can_manage_your_schedules")} />
                        </label>
                      </div>
                      <div className="w-full">
                        <Controller
                          name="schedule"
                          control={formMethods.control}
                          render={({ field }) => (
                            <AvailabilitySelect
                              {...field}
                              onChange={(selected: { label: string; value: number }) =>
                                field.onChange(selected.value)
                              }
                            />
                          )}
                        />
                      </div>
                    </div>
                  </div>

                  {team && <hr className="border-neutral-200" />}
                  {team && (
                    <div className="space-y-3">
                      <div className="block sm:flex">
                        <div className="min-w-48 mb-4 sm:mb-0">
                          <label
                            htmlFor="schedulingType"
                            className="mt-2 flex text-sm font-medium text-neutral-700">
                            <UsersIcon className="h-5 w-5 text-neutral-500 ltr:mr-2 rtl:ml-2" />{" "}
                            {t("scheduling_type")}
                          </label>
                        </div>
                        <Controller
                          name="schedulingType"
                          control={formMethods.control}
                          defaultValue={eventType.schedulingType}
                          render={() => (
                            <RadioArea.Select
                              value={asStringOrUndefined(eventType.schedulingType)}
                              options={schedulingTypeOptions}
                              onChange={(val) => {
                                // FIXME: Better types are needed
                                formMethods.setValue("schedulingType", val as SchedulingType);
                              }}
                            />
                          )}
                        />
                      </div>

                      <div className="block sm:flex">
                        <div className="min-w-48 mb-4 sm:mb-0">
                          <label htmlFor="users" className="flex text-sm font-medium text-neutral-700">
                            <UserAddIcon className="h-5 w-5 text-neutral-500 ltr:mr-2 rtl:ml-2" />{" "}
                            {t("attendees")}
                          </label>
                        </div>
                        <div className="w-full space-y-2">
                          <Controller
                            name="users"
                            control={formMethods.control}
                            defaultValue={eventType.users.map((user) => user.id.toString())}
                            render={() => (
                              <CheckedSelect
                                disabled={false}
                                onChange={(options) => {
                                  formMethods.setValue(
                                    "users",
                                    options.map((user) => user.value)
                                  );
                                }}
                                defaultValue={eventType.users.map(mapUserToValue)}
                                options={teamMembers.map(mapUserToValue)}
                                placeholder={t("add_attendees")}
                              />
                            )}
                          />
                        </div>
                      </div>
                    </div>
                  )}
                  <Collapsible
                    open={advancedSettingsVisible}
                    onOpenChange={() => setAdvancedSettingsVisible(!advancedSettingsVisible)}>
                    <>
                      <CollapsibleTrigger type="button" className="flex w-full">
                        <ChevronRightIcon
                          className={`${
                            advancedSettingsVisible ? "rotate-90 transform" : ""
                          } ml-auto h-5 w-5 text-neutral-500`}
                        />
                        <span className="text-sm font-medium text-neutral-700">
                          {t("show_advanced_settings")}
                        </span>
                      </CollapsibleTrigger>
                      <CollapsibleContent className="mt-4 space-y-6">
                        {/**
                         * Only display calendar selector if user has connected calendars AND if it's not
                         * a team event. Since we don't have logic to handle each attende calendar (for now).
                         * This will fallback to each user selected destination calendar.
                         */}
                        {!!connectedCalendarsQuery.data?.connectedCalendars.length && !team && (
                          <div className="block items-center sm:flex">
                            <div className="min-w-48 mb-4 sm:mb-0">
                              <label
                                htmlFor="createEventsOn"
                                className="flex text-sm font-medium text-neutral-700">
                                {t("create_events_on")}
                              </label>
                            </div>
                            <div className="w-full">
                              <div className="relative mt-1 rounded-sm shadow-sm">
                                <Controller
                                  control={formMethods.control}
                                  name="destinationCalendar"
                                  defaultValue={eventType.destinationCalendar || undefined}
                                  render={({ field: { onChange, value } }) => (
                                    <DestinationCalendarSelector
                                      value={value ? value.externalId : undefined}
                                      onChange={onChange}
                                      hidePlaceholder
                                    />
                                  )}
                                />
                              </div>
                            </div>
                          </div>
                        )}
                        <div className="block items-center sm:flex">
                          <div className="min-w-48 mb-4 sm:mb-0">
                            <label htmlFor="eventName" className="flex text-sm font-medium text-neutral-700">
                              {t("event_name")} <InfoBadge content={t("event_name_tooltip")} />
                            </label>
                          </div>
                          <div className="w-full">
                            <div className="relative mt-1 rounded-sm shadow-sm">
                              <input
                                type="text"
                                className="focus:border-primary-500 focus:ring-primary-500 block w-full rounded-sm border-gray-300 text-sm shadow-sm"
                                placeholder={t("meeting_with_user")}
                                defaultValue={eventType.eventName || ""}
                                {...formMethods.register("eventName")}
                              />
                            </div>
                          </div>
                        </div>
                        {eventType.isWeb3Active && (
                          <div className="block items-center sm:flex">
                            <div className="min-w-48 mb-4 sm:mb-0">
                              <label
                                htmlFor="smartContractAddress"
                                className="flex text-sm font-medium text-neutral-700">
                                {t("Smart Contract Address")}
                              </label>
                            </div>
                            <div className="w-full">
                              <div className="relative mt-1 rounded-sm shadow-sm">
                                {
                                  <input
                                    type="text"
                                    className="focus:border-primary-500 focus:ring-primary-500 block w-full rounded-sm border-gray-300 text-sm shadow-sm"
                                    placeholder={t("Example: 0x71c7656ec7ab88b098defb751b7401b5f6d8976f")}
                                    defaultValue={(eventType.metadata.smartContractAddress || "") as string}
                                    {...formMethods.register("smartContractAddress")}
                                  />
                                }
                              </div>
                            </div>
                          </div>
                        )}
                        <div className="block items-center sm:flex">
                          <div className="min-w-48 mb-4 sm:mb-0">
                            <label
                              htmlFor="additionalFields"
                              className="flexflex mt-2 text-sm font-medium text-neutral-700">
                              {t("additional_inputs")}
                            </label>
                          </div>
                          <div className="w-full">
                            <ul className="mt-1">
                              {customInputs.map((customInput: EventTypeCustomInput, idx: number) => (
                                <li key={idx} className="bg-secondary-50 mb-2 border p-2">
                                  <div className="flex justify-between">
                                    <div className="w-0 flex-1">
                                      <div className="truncate">
                                        <span
                                          className="text-sm ltr:ml-2 rtl:mr-2"
                                          title={`${t("label")}: ${customInput.label}`}>
                                          {t("label")}: {customInput.label}
                                        </span>
                                      </div>
                                      {customInput.placeholder && (
                                        <div className="truncate">
                                          <span
                                            className="text-sm ltr:ml-2 rtl:mr-2"
                                            title={`${t("placeholder")}: ${customInput.placeholder}`}>
                                            {t("placeholder")}: {customInput.placeholder}
                                          </span>
                                        </div>
                                      )}
                                      <div>
                                        <span className="text-sm ltr:ml-2 rtl:mr-2">
                                          {t("type")}: {customInput.type}
                                        </span>
                                      </div>
                                      <div>
                                        <span className="text-sm ltr:ml-2 rtl:mr-2">
                                          {customInput.required ? t("required") : t("optional")}
                                        </span>
                                      </div>
                                    </div>
                                    <div className="flex">
                                      <Button
                                        onClick={() => {
                                          setSelectedCustomInput(customInput);
                                          setSelectedCustomInputModalOpen(true);
                                        }}
                                        color="minimal"
                                        type="button">
                                        {t("edit")}
                                      </Button>
                                      <button type="button" onClick={() => removeCustom(idx)}>
                                        <XIcon className="h-6 w-6 border-l-2 pl-1 hover:text-red-500 " />
                                      </button>
                                    </div>
                                  </div>
                                </li>
                              ))}
                              <li>
                                <Button
                                  onClick={() => {
                                    setSelectedCustomInput(undefined);
                                    setSelectedCustomInputModalOpen(true);
                                  }}
                                  color="secondary"
                                  type="button"
                                  StartIcon={PlusIcon}>
                                  {t("add_input")}
                                </Button>
                              </li>
                            </ul>
                          </div>
                        </div>

                        <Controller
                          name="requiresConfirmation"
                          control={formMethods.control}
                          defaultValue={eventType.requiresConfirmation}
                          render={() => (
                            <CheckboxField
                              id="requiresConfirmation"
                              name="requiresConfirmation"
                              label={t("opt_in_booking")}
                              description={t("opt_in_booking_description")}
                              defaultChecked={eventType.requiresConfirmation}
                              onChange={(e) => {
                                formMethods.setValue("requiresConfirmation", e?.target.checked);
                              }}
                            />
                          )}
                        />

                        <Controller
                          name="disableGuests"
                          control={formMethods.control}
                          defaultValue={eventType.disableGuests}
                          render={() => (
                            <CheckboxField
                              id="disableGuests"
                              name="disableGuests"
                              label={t("disable_guests")}
                              description={t("disable_guests_description")}
                              defaultChecked={eventType.disableGuests}
                              onChange={(e) => {
                                formMethods.setValue("disableGuests", e?.target.checked);
                              }}
                            />
                          )}
                        />

                        <hr className="my-2 border-neutral-200" />
                        <Controller
                          name="minimumBookingNotice"
                          control={formMethods.control}
                          defaultValue={eventType.minimumBookingNotice}
                          render={() => (
                            <MinutesField
                              label={t("minimum_booking_notice")}
                              required
                              min="0"
                              placeholder="120"
                              defaultValue={eventType.minimumBookingNotice}
                              onChange={(e) => {
                                formMethods.setValue("minimumBookingNotice", Number(e.target.value));
                              }}
                            />
                          )}
                        />

                        <div className="block items-center sm:flex">
                          <div className="min-w-48 mb-4 sm:mb-0">
                            <label htmlFor="eventName" className="flex text-sm font-medium text-neutral-700">
                              {t("slot_interval")}
                            </label>
                          </div>
                          <div className="w-full">
                            <div className="relative mt-1 rounded-sm shadow-sm">
                              <Controller
                                name="slotInterval"
                                control={formMethods.control}
                                render={() => {
                                  const slotIntervalOptions = [
                                    {
                                      label: t("slot_interval_default"),
                                      value: -1,
                                    },
                                    ...[5, 10, 15, 20, 30, 45, 60].map((minutes) => ({
                                      label: minutes + " " + t("minutes"),
                                      value: minutes,
                                    })),
                                  ];
                                  return (
                                    <Select
                                      isSearchable={false}
                                      classNamePrefix="react-select"
                                      className="react-select-container focus:border-primary-500 focus:ring-primary-500 block w-full min-w-0 flex-1 rounded-sm border border-gray-300 sm:text-sm"
                                      onChange={(val) => {
                                        formMethods.setValue(
                                          "slotInterval",
                                          val && (val.value || 0) > 0 ? val.value : null
                                        );
                                      }}
                                      defaultValue={
                                        slotIntervalOptions.find(
                                          (option) => option.value === eventType.slotInterval
                                        ) || slotIntervalOptions[0]
                                      }
                                      options={slotIntervalOptions}
                                    />
                                  );
                                }}
                              />
                            </div>
                          </div>
                        </div>
                        <hr className="my-2 border-neutral-200" />

                        <div className="block sm:flex">
                          <div className="min-w-48 mb-4 sm:mb-0">
                            <label
                              htmlFor="inviteesCanSchedule"
                              className="mt-2.5 flex text-sm font-medium text-neutral-700">
                              {t("invitees_can_schedule")}
                            </label>
                          </div>
                          <div className="w-full">
                            <Controller
                              name="periodType"
                              control={formMethods.control}
                              defaultValue={periodType?.type}
                              render={() => (
                                <RadioGroup.Root
                                  defaultValue={periodType?.type}
                                  onValueChange={(val) =>
                                    formMethods.setValue("periodType", val as PeriodType)
                                  }>
                                  {PERIOD_TYPES.map((period) => (
                                    <div className="mb-2 flex items-center text-sm" key={period.type}>
                                      <RadioGroup.Item
                                        id={period.type}
                                        value={period.type}
                                        className="min-w-4 flex h-4 w-4 cursor-pointer items-center rounded-full border border-black bg-white focus:border-2 focus:outline-none ltr:mr-2 rtl:ml-2">
                                        <RadioGroup.Indicator className="relative flex h-4 w-4 items-center justify-center after:block after:h-2 after:w-2 after:rounded-full after:bg-black" />
                                      </RadioGroup.Item>
                                      {period.prefix ? <span>{period.prefix}&nbsp;</span> : null}
                                      {period.type === "ROLLING" && (
                                        <div className="inline-flex">
                                          <input
                                            type="number"
                                            className="focus:border-primary-500 focus:ring-primary-500 block w-12 rounded-sm border-gray-300 shadow-sm [appearance:textfield] ltr:mr-2 rtl:ml-2 sm:text-sm"
                                            placeholder="30"
                                            {...formMethods.register("periodDays", { valueAsNumber: true })}
                                            defaultValue={eventType.periodDays || 30}
                                          />
                                          <select
                                            id=""
                                            className="focus:border-primary-500 focus:ring-primary-500 block w-full rounded-sm border-gray-300 py-2 pl-3 pr-10 text-base focus:outline-none sm:text-sm"
                                            {...formMethods.register("periodCountCalendarDays")}
                                            defaultValue={eventType.periodCountCalendarDays ? "1" : "0"}>
                                            <option value="1">{t("calendar_days")}</option>
                                            <option value="0">{t("business_days")}</option>
                                          </select>
                                        </div>
                                      )}
                                      {period.type === "RANGE" && (
                                        <div className="inline-flex space-x-2 ltr:ml-2 rtl:mr-2 rtl:space-x-reverse">
                                          <Controller
                                            name="periodDates"
                                            control={formMethods.control}
                                            defaultValue={periodDates}
                                            render={() => (
                                              <DateRangePicker
                                                startDate={formMethods.getValues("periodDates").startDate}
                                                endDate={formMethods.getValues("periodDates").endDate}
                                                onDatesChange={({ startDate, endDate }) => {
                                                  formMethods.setValue("periodDates", { startDate, endDate });
                                                }}
                                              />
                                            )}
                                          />
                                        </div>
                                      )}
                                      {period.suffix ? (
                                        <span className="ltr:ml-2 rtl:mr-2">&nbsp;{period.suffix}</span>
                                      ) : null}
                                    </div>
                                  ))}
                                </RadioGroup.Root>
                              )}
                            />
                          </div>
                        </div>
                        <hr className="border-neutral-200" />
                        <div className="block sm:flex">
                          <div className="min-w-48 mb-4 sm:mb-0">
                            <label
                              htmlFor="bufferTime"
                              className="mt-2.5 flex text-sm font-medium text-neutral-700">
                              {t("buffer_time")}
                            </label>
                          </div>
                          <div className="w-full">
                            <div className="inline-flex w-full space-x-2">
                              <div className="w-full">
                                <label
                                  htmlFor="beforeBufferTime"
                                  className="mb-2 flex text-sm font-medium text-neutral-700">
                                  {t("before_event")}
                                </label>
                                <Controller
                                  name="beforeBufferTime"
                                  control={formMethods.control}
                                  defaultValue={eventType.beforeEventBuffer || 0}
                                  render={({ field: { onChange, value } }) => {
                                    const beforeBufferOptions = [
                                      {
                                        label: t("event_buffer_default"),
                                        value: 0,
                                      },
                                      ...[5, 10, 15, 20, 30, 45, 60].map((minutes) => ({
                                        label: minutes + " " + t("minutes"),
                                        value: minutes,
                                      })),
                                    ];
                                    return (
                                      <Select
                                        isSearchable={false}
                                        classNamePrefix="react-select"
                                        className="react-select-container focus:border-primary-500 focus:ring-primary-500 block w-full min-w-0 flex-1 rounded-sm border border-gray-300 sm:text-sm"
                                        onChange={(val) => {
                                          if (val) onChange(val.value);
                                        }}
                                        defaultValue={
                                          beforeBufferOptions.find((option) => option.value === value) ||
                                          beforeBufferOptions[0]
                                        }
                                        options={beforeBufferOptions}
                                      />
                                    );
                                  }}
                                />
                              </div>
                              <div className="w-full">
                                <label
                                  htmlFor="afterBufferTime"
                                  className="mb-2 flex text-sm font-medium text-neutral-700">
                                  {t("after_event")}
                                </label>
                                <Controller
                                  name="afterBufferTime"
                                  control={formMethods.control}
                                  defaultValue={eventType.afterEventBuffer || 0}
                                  render={({ field: { onChange, value } }) => {
                                    const afterBufferOptions = [
                                      {
                                        label: t("event_buffer_default"),
                                        value: 0,
                                      },
                                      ...[5, 10, 15, 20, 30, 45, 60].map((minutes) => ({
                                        label: minutes + " " + t("minutes"),
                                        value: minutes,
                                      })),
                                    ];
                                    return (
                                      <Select
                                        isSearchable={false}
                                        classNamePrefix="react-select"
                                        className="react-select-container focus:border-primary-500 focus:ring-primary-500 block w-full min-w-0 flex-1 rounded-sm border border-gray-300 sm:text-sm"
                                        onChange={(val) => {
                                          if (val) onChange(val.value);
                                        }}
                                        defaultValue={
                                          afterBufferOptions.find((option) => option.value === value) ||
                                          afterBufferOptions[0]
                                        }
                                        options={afterBufferOptions}
                                      />
                                    );
                                  }}
                                />
                              </div>
                            </div>
                          </div>
                        </div>

<<<<<<< HEAD
                        <hr className="border-neutral-200" />
                        <div className="block sm:flex">
                          <div className="min-w-48 mb-4 sm:mb-0">
                            <label
                              htmlFor="availability"
                              className="flex text-sm font-medium text-neutral-700">
                              {t("availability")}
                            </label>
                          </div>
                          <div className="w-full">
                            <Controller
                              name="availability"
                              control={formMethods.control}
                              render={() => (
                                <Scheduler
                                  setAvailability={(val) => {
                                    const schedule = {
                                      openingHours: val.openingHours,
                                      dateOverrides: val.dateOverrides,
                                    };
                                    // Updating internal state that would be sent on mutation
                                    setAvailabilityState(schedule);
                                    // Updating form values displayed, but this one doesn't reach form submit scope
                                    formMethods.setValue("availability", schedule);
                                  }}
                                  setTimeZone={(timeZone) => {
                                    formMethods.setValue("timeZone", timeZone);
                                    setSelectedTimeZone(timeZone);
                                  }}
                                  timeZone={selectedTimeZone}
                                  availability={availability.map((schedule) => ({
                                    ...schedule,
                                    startTime: new Date(schedule.startTime),
                                    endTime: new Date(schedule.endTime),
                                  }))}
                                />
                              )}
                            />
                          </div>
                        </div>
                        <SuccessRedirectEdit
                          formMethods={formMethods}
                          eventType={eventType}></SuccessRedirectEdit>
=======
>>>>>>> 3341074b
                        {hasPaymentIntegration && (
                          <>
                            <hr className="border-neutral-200" />
                            <div className="block sm:flex">
                              <div className="min-w-48 mb-4 sm:mb-0">
                                <label
                                  htmlFor="payment"
                                  className="mt-2 flex text-sm font-medium text-neutral-700">
                                  {t("payment")}
                                </label>
                              </div>

                              <div className="flex flex-col">
                                <div className="w-full">
                                  <div className="block items-center sm:flex">
                                    <div className="w-full">
                                      <div className="relative flex items-start">
                                        <div className="flex h-5 items-center">
                                          <input
                                            onChange={(event) => {
                                              setRequirePayment(event.target.checked);
                                              if (!event.target.checked) {
                                                formMethods.setValue("price", 0);
                                              }
                                            }}
                                            id="requirePayment"
                                            name="requirePayment"
                                            type="checkbox"
                                            className="text-primary-600 focus:ring-primary-500 h-4 w-4 rounded border-gray-300"
                                            defaultChecked={requirePayment}
                                          />
                                        </div>
                                        <div className="text-sm ltr:ml-3 rtl:mr-3">
                                          <p className="text-neutral-900">
                                            {t("require_payment")} (0.5% +{" "}
                                            <IntlProvider locale="en">
                                              <FormattedNumber
                                                value={0.1}
                                                style="currency"
                                                currency={currency}
                                              />
                                            </IntlProvider>{" "}
                                            {t("commission_per_transaction")})
                                          </p>
                                        </div>
                                      </div>
                                    </div>
                                  </div>
                                </div>
                                {requirePayment && (
                                  <div className="w-full">
                                    <div className="block items-center sm:flex">
                                      <div className="w-full">
                                        <div className="relative mt-1 rounded-sm shadow-sm">
                                          <Controller
                                            defaultValue={eventType.price}
                                            control={formMethods.control}
                                            name="price"
                                            render={({ field }) => (
                                              <input
                                                {...field}
                                                step="0.01"
                                                min="0.5"
                                                type="number"
                                                required
                                                className="focus:border-primary-500 focus:ring-primary-500 block w-full rounded-sm border-gray-300 pl-2 pr-12 sm:text-sm"
                                                placeholder="Price"
                                                onChange={(e) => {
                                                  field.onChange(e.target.valueAsNumber * 100);
                                                }}
                                                value={field.value > 0 ? field.value / 100 : 0}
                                              />
                                            )}
                                          />
                                          <div className="pointer-events-none absolute inset-y-0 right-0 flex items-center pr-3">
                                            <span className="text-gray-500 sm:text-sm" id="duration">
                                              {new Intl.NumberFormat("en", {
                                                style: "currency",
                                                currency: currency,
                                                maximumSignificantDigits: 1,
                                                maximumFractionDigits: 0,
                                              })
                                                .format(0)
                                                .replace("0", "")}
                                            </span>
                                          </div>
                                        </div>
                                      </div>
                                    </div>
                                  </div>
                                )}
                              </div>
                            </div>
                          </>
                        )}
                      </CollapsibleContent>
                    </>
                    {/* )} */}
                  </Collapsible>
                  <div className="mt-4 flex justify-end space-x-2 rtl:space-x-reverse">
                    <Button href="/event-types" color="secondary" tabIndex={-1}>
                      {t("cancel")}
                    </Button>
                    <Button type="submit" disabled={updateMutation.isLoading}>
                      {t("update")}
                    </Button>
                  </div>
                </Form>
              </div>
            </div>
            <div className="m-0 mt-0 mb-4 w-full lg:w-3/12 lg:px-2 lg:ltr:ml-2 lg:rtl:mr-2">
              <div className="px-2">
                <Controller
                  name="hidden"
                  control={formMethods.control}
                  defaultValue={eventType.hidden}
                  render={({ field }) => (
                    <Switch
                      defaultChecked={field.value}
                      onCheckedChange={(isChecked) => {
                        formMethods.setValue("hidden", isChecked);
                      }}
                      label={t("hide_event_type")}
                    />
                  )}
                />
              </div>
              <div className="mt-4 space-y-1.5">
                <a
                  href={permalink}
                  target="_blank"
                  rel="noreferrer"
                  className="text-md inline-flex items-center rounded-sm px-2 py-1 text-sm font-medium text-neutral-700 hover:bg-gray-200 hover:text-gray-900">
                  <ExternalLinkIcon
                    className="h-4 w-4 text-neutral-500 ltr:mr-2 rtl:ml-2"
                    aria-hidden="true"
                  />
                  {t("preview")}
                </a>
                <button
                  onClick={() => {
                    navigator.clipboard.writeText(permalink);
                    showToast("Link copied!", "success");
                  }}
                  type="button"
                  className="text-md flex items-center rounded-sm px-2 py-1 text-sm font-medium text-gray-700 hover:bg-gray-200 hover:text-gray-900">
                  <LinkIcon className="h-4 w-4 text-neutral-500 ltr:mr-2 rtl:ml-2" />
                  {t("copy_link")}
                </button>
                <Dialog>
                  <DialogTrigger className="text-md flex items-center rounded-sm px-2 py-1 text-sm font-medium text-red-500 hover:bg-gray-200">
                    <TrashIcon className="h-4 w-4 text-red-500 ltr:mr-2 rtl:ml-2" />
                    {t("delete")}
                  </DialogTrigger>
                  <ConfirmationDialogContent
                    variety="danger"
                    title={t("delete_event_type")}
                    confirmBtnText={t("confirm_delete_event_type")}
                    onConfirm={deleteEventTypeHandler}>
                    {t("delete_event_type_description")}
                  </ConfirmationDialogContent>
                </Dialog>
              </div>
            </div>
          </div>
          <Dialog open={showLocationModal} onOpenChange={setShowLocationModal}>
            <DialogContent asChild>
              <div className="inline-block transform rounded-sm bg-white px-4 pt-5 pb-4 text-left align-bottom shadow-xl transition-all sm:my-8 sm:w-full sm:max-w-lg sm:p-6 sm:align-middle">
                <div className="mb-4 sm:flex sm:items-start">
                  <div className="bg-secondary-100 mx-auto flex h-12 w-12 flex-shrink-0 items-center justify-center rounded-full sm:mx-0 sm:h-10 sm:w-10">
                    <LocationMarkerIcon className="text-primary-600 h-6 w-6" />
                  </div>
                  <div className="mt-3 text-center sm:mt-0 sm:ml-4 sm:text-left">
                    <h3 className="text-lg font-medium leading-6 text-gray-900" id="modal-title">
                      {t("edit_location")}
                    </h3>
                    <div>
                      <p className="text-sm text-gray-400">{t("this_input_will_shown_booking_this_event")}</p>
                    </div>
                  </div>
                </div>
                <Form
                  form={locationFormMethods}
                  handleSubmit={async (values) => {
                    const newLocation = values.locationType;

                    let details = {};
                    if (newLocation === LocationType.InPerson) {
                      details = { address: values.locationAddress };
                    }
                    if (newLocation === LocationType.Link) {
                      details = { link: values.locationLink };
                    }

                    addLocation(newLocation, details);
                    setShowLocationModal(false);
                  }}>
                  <Controller
                    name="locationType"
                    control={locationFormMethods.control}
                    render={() => (
                      <Select
                        maxMenuHeight={100}
                        name="location"
                        defaultValue={selectedLocation}
                        options={locationOptions}
                        isSearchable={false}
                        classNamePrefix="react-select"
                        className="react-select-container focus:border-primary-500 focus:ring-primary-500 my-4 block w-full min-w-0 flex-1 rounded-sm border border-gray-300 sm:text-sm"
                        onChange={(val) => {
                          if (val) {
                            locationFormMethods.setValue("locationType", val.value);
                            locationFormMethods.unregister("locationLink");
                            locationFormMethods.unregister("locationAddress");
                            setSelectedLocation(val);
                          }
                        }}
                      />
                    )}
                  />
                  <LocationOptions />
                  <div className="mt-4 flex justify-end space-x-2">
                    <Button onClick={() => setShowLocationModal(false)} type="button" color="secondary">
                      {t("cancel")}
                    </Button>
                    <Button type="submit">{t("update")}</Button>
                  </div>
                </Form>
              </div>
            </DialogContent>
          </Dialog>
          <Controller
            name="customInputs"
            control={formMethods.control}
            defaultValue={eventType.customInputs.sort((a, b) => a.id - b.id) || []}
            render={() => (
              <Dialog open={selectedCustomInputModalOpen} onOpenChange={setSelectedCustomInputModalOpen}>
                <DialogContent asChild>
                  <div className="inline-block transform rounded-sm bg-white px-4 pt-5 pb-4 text-left align-bottom shadow-xl transition-all sm:my-8 sm:w-full sm:max-w-lg sm:p-6 sm:align-middle">
                    <div className="mb-4 sm:flex sm:items-start">
                      <div className="bg-secondary-100 mx-auto flex h-12 w-12 flex-shrink-0 items-center justify-center rounded-full sm:mx-0 sm:h-10 sm:w-10">
                        <PlusIcon className="text-primary-600 h-6 w-6" />
                      </div>
                      <div className="mt-3 text-center sm:mt-0 sm:ml-4 sm:text-left">
                        <h3 className="text-lg font-medium leading-6 text-gray-900" id="modal-title">
                          {t("add_new_custom_input_field")}
                        </h3>
                        <div>
                          <p className="text-sm text-gray-400">
                            {t("this_input_will_shown_booking_this_event")}
                          </p>
                        </div>
                      </div>
                    </div>
                    <CustomInputTypeForm
                      selectedCustomInput={selectedCustomInput}
                      onSubmit={(values) => {
                        const customInput: EventTypeCustomInput = {
                          id: -1,
                          eventTypeId: -1,
                          label: values.label,
                          placeholder: values.placeholder,
                          required: values.required,
                          type: values.type,
                        };

                        if (selectedCustomInput) {
                          selectedCustomInput.label = customInput.label;
                          selectedCustomInput.placeholder = customInput.placeholder;
                          selectedCustomInput.required = customInput.required;
                          selectedCustomInput.type = customInput.type;
                        } else {
                          setCustomInputs(customInputs.concat(customInput));
                          formMethods.setValue(
                            "customInputs",
                            formMethods.getValues("customInputs").concat(customInput)
                          );
                        }
                        setSelectedCustomInputModalOpen(false);
                      }}
                      onCancel={() => {
                        setSelectedCustomInputModalOpen(false);
                      }}
                    />
                  </div>
                </DialogContent>
              </Dialog>
            )}
          />
          {isAdmin && (
            <WebhookListContainer
              title={t("team_webhooks")}
              subtitle={t("receive_cal_event_meeting_data")}
              eventTypeId={props.eventType.id}
            />
          )}
        </ClientSuspense>
      </Shell>
    </div>
  );
};

export const getServerSideProps = async (context: GetServerSidePropsContext) => {
  const { req, query } = context;
  const session = await getSession({ req });
  const typeParam = parseInt(asStringOrThrow(query.type));

  if (!session?.user?.id) {
    return {
      redirect: {
        permanent: false,
        destination: "/auth/login",
      },
    };
  }

  const userSelect = Prisma.validator<Prisma.UserSelect>()({
    name: true,
    username: true,
    id: true,
    avatar: true,
    email: true,
    plan: true,
  });

  const rawEventType = await prisma.eventType.findFirst({
    where: {
      AND: [
        {
          OR: [
            {
              users: {
                some: {
                  id: session.user.id,
                },
              },
            },
            {
              team: {
                members: {
                  some: {
                    userId: session.user.id,
                  },
                },
              },
            },
            {
              userId: session.user.id,
            },
          ],
        },
        {
          id: typeParam,
        },
      ],
    },
    select: {
      id: true,
      title: true,
      slug: true,
      description: true,
      length: true,
      hidden: true,
      locations: true,
      eventName: true,
      availability: true,
      customInputs: true,
      timeZone: true,
      periodType: true,
      metadata: true,
      periodDays: true,
      periodStartDate: true,
      periodEndDate: true,
      periodCountCalendarDays: true,
      requiresConfirmation: true,
      disableGuests: true,
      minimumBookingNotice: true,
      beforeEventBuffer: true,
      afterEventBuffer: true,
      slotInterval: true,
      successRedirect: true,
      team: {
        select: {
          slug: true,
          members: {
            where: {
              accepted: true,
            },
            select: {
              role: true,
              user: {
                select: userSelect,
              },
            },
          },
        },
      },
      users: {
        select: userSelect,
      },
      schedulingType: true,
      schedule: {
        select: {
          id: true,
        },
      },
      userId: true,
      price: true,
      currency: true,
      destinationCalendar: true,
    },
  });

  if (!rawEventType) throw Error("Event type not found");

  type Location = {
    type: LocationType;
    address?: string;
  };

  const credentials = await prisma.credential.findMany({
    where: {
      userId: session.user.id,
    },
    select: {
      id: true,
      type: true,
      key: true,
      userId: true,
    },
  });

  const web3Credentials = credentials.find((credential) => credential.type.includes("_web3"));
  const { locations, metadata, ...restEventType } = rawEventType;
  const eventType = {
    ...restEventType,
    locations: locations as unknown as Location[],
    metadata: (metadata || {}) as JSONObject,
    isWeb3Active:
      web3Credentials && web3Credentials.key
        ? (((web3Credentials.key as JSONObject).isWeb3Active || false) as boolean)
        : false,
  };

  // backwards compat
  if (eventType.users.length === 0 && !eventType.team) {
    const fallbackUser = await prisma.user.findUnique({
      where: {
        id: session.user.id,
      },
      select: userSelect,
    });
    if (!fallbackUser) throw Error("The event type doesn't have user and no fallback user was found");
    eventType.users.push(fallbackUser);
  }

  const integrations = getApps(credentials);
  const locationOptions = getLocationOptions(integrations);

  const hasPaymentIntegration = hasIntegration(integrations, "stripe_payment");
  if (hasIntegration(integrations, "google_calendar")) {
    locationOptions.push({
      value: LocationType.GoogleMeet,
      label: "Google Meet",
    });
  }
  const currency =
    (credentials.find((integration) => integration.type === "stripe_payment")?.key as unknown as StripeData)
      ?.default_currency || "usd";

  if (hasIntegration(integrations, "office365_calendar")) {
    // TODO: Add default meeting option of the office integration.
    // Assuming it's Microsoft Teams.
  }

  type Availability = typeof eventType["availability"];
  const getAvailability = (availability: Availability) =>
    availability?.length
      ? availability.map((schedule) => ({
          ...schedule,
          startTime: new Date(new Date().toDateString() + " " + schedule.startTime.toTimeString()).valueOf(),
          endTime: new Date(new Date().toDateString() + " " + schedule.endTime.toTimeString()).valueOf(),
        }))
      : null;

  const availability = getAvailability(eventType.availability) || [];
  availability.sort((a, b) => a.startTime - b.startTime);

  const eventTypeObject = Object.assign({}, eventType, {
    periodStartDate: eventType.periodStartDate?.toString() ?? null,
    periodEndDate: eventType.periodEndDate?.toString() ?? null,
    availability,
  });

  const teamMembers = eventTypeObject.team
    ? eventTypeObject.team.members.map((member) => {
        const user = member.user;
        user.avatar = `${process.env.NEXT_PUBLIC_APP_URL}/${user.username}/avatar.png`;
        return user;
      })
    : [];

  return {
    props: {
      session,
      eventType: eventTypeObject,
      locationOptions,
      availability,
      team: eventTypeObject.team || null,
      teamMembers,
      hasPaymentIntegration,
      currency,
    },
  };
};

export default EventTypePage;<|MERGE_RESOLUTION|>--- conflicted
+++ resolved
@@ -42,11 +42,7 @@
 import { getSession } from "@lib/auth";
 import { HttpError } from "@lib/core/http/error";
 import { useLocale } from "@lib/hooks/useLocale";
-<<<<<<< HEAD
-import getIntegrations, { hasIntegration } from "@lib/integrations/getIntegrations";
 import { isSuccessRedirectAvailable } from "@lib/isSuccessRedirectAvailable";
-=======
->>>>>>> 3341074b
 import { LocationType } from "@lib/location";
 import prisma from "@lib/prisma";
 import { slugify } from "@lib/slugify";
@@ -60,11 +56,7 @@
 import { UpgradeToProDialog } from "@components/UpgradeToProDialog";
 import ConfirmationDialogContent from "@components/dialog/ConfirmationDialogContent";
 import CustomInputTypeForm from "@components/pages/eventtypes/CustomInputTypeForm";
-<<<<<<< HEAD
 import Badge from "@components/ui/Badge";
-import Button from "@components/ui/Button";
-=======
->>>>>>> 3341074b
 import InfoBadge from "@components/ui/InfoBadge";
 import CheckboxField from "@components/ui/form/CheckboxField";
 import CheckedSelect from "@components/ui/form/CheckedSelect";
@@ -108,7 +100,6 @@
   });
 };
 
-<<<<<<< HEAD
 const SuccessRedirectEdit = ({
   eventType,
   formMethods,
@@ -153,7 +144,9 @@
         </UpgradeToProDialog>
       </div>
     </>
-=======
+  );
+};
+
 const AvailabilitySelect = ({ className, ...props }: SelectProps) => {
   const query = trpc.useQuery(["viewer.availability.list"]);
 
@@ -186,7 +179,6 @@
         );
       }}
     />
->>>>>>> 3341074b
   );
 };
 
@@ -1559,52 +1551,6 @@
                           </div>
                         </div>
 
-<<<<<<< HEAD
-                        <hr className="border-neutral-200" />
-                        <div className="block sm:flex">
-                          <div className="min-w-48 mb-4 sm:mb-0">
-                            <label
-                              htmlFor="availability"
-                              className="flex text-sm font-medium text-neutral-700">
-                              {t("availability")}
-                            </label>
-                          </div>
-                          <div className="w-full">
-                            <Controller
-                              name="availability"
-                              control={formMethods.control}
-                              render={() => (
-                                <Scheduler
-                                  setAvailability={(val) => {
-                                    const schedule = {
-                                      openingHours: val.openingHours,
-                                      dateOverrides: val.dateOverrides,
-                                    };
-                                    // Updating internal state that would be sent on mutation
-                                    setAvailabilityState(schedule);
-                                    // Updating form values displayed, but this one doesn't reach form submit scope
-                                    formMethods.setValue("availability", schedule);
-                                  }}
-                                  setTimeZone={(timeZone) => {
-                                    formMethods.setValue("timeZone", timeZone);
-                                    setSelectedTimeZone(timeZone);
-                                  }}
-                                  timeZone={selectedTimeZone}
-                                  availability={availability.map((schedule) => ({
-                                    ...schedule,
-                                    startTime: new Date(schedule.startTime),
-                                    endTime: new Date(schedule.endTime),
-                                  }))}
-                                />
-                              )}
-                            />
-                          </div>
-                        </div>
-                        <SuccessRedirectEdit
-                          formMethods={formMethods}
-                          eventType={eventType}></SuccessRedirectEdit>
-=======
->>>>>>> 3341074b
                         {hasPaymentIntegration && (
                           <>
                             <hr className="border-neutral-200" />
