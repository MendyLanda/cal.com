--- conflicted
+++ resolved
@@ -14,7 +14,6 @@
 } from "@heroicons/react/solid";
 import { zodResolver } from "@hookform/resolvers/zod";
 import { MembershipRole } from "@prisma/client";
-<<<<<<< HEAD
 import {
   Availability,
   EventTypeCustomInput,
@@ -23,9 +22,6 @@
   Prisma,
   SchedulingType,
 } from "@prisma/client";
-=======
-import { EventTypeCustomInput, PeriodType, Prisma, SchedulingType } from "@prisma/client";
->>>>>>> deffb778
 import { Collapsible, CollapsibleContent, CollapsibleTrigger } from "@radix-ui/react-collapsible";
 import * as RadioGroup from "@radix-ui/react-radio-group";
 import classNames from "classnames";
@@ -48,11 +44,7 @@
 import Button from "@calcom/ui/Button";
 import { Dialog, DialogContent, DialogTrigger } from "@calcom/ui/Dialog";
 import Switch from "@calcom/ui/Switch";
-<<<<<<< HEAD
-import AttendeeReminderTypeFrom from "@ee/components/eventtype/AttendeeReminderTypeForm";
-=======
 import { Form } from "@calcom/ui/form/fields";
->>>>>>> deffb778
 
 import { QueryCell } from "@lib/QueryCell";
 import { asStringOrThrow, asStringOrUndefined } from "@lib/asStringOrNull";
