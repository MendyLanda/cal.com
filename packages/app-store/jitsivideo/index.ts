import type { App } from "@calcom/types/App";

import { LocationType } from "../locations";
import _package from "./package.json";

export const metadata = {
  name: "Jitsi Video",
  description: _package.description,
  installed: true,
  type: "jitsi_video",
  imageSrc: "/api/app-store/jitsivideo/icon.svg",
  variant: "conferencing",
  logo: "/api/app-store/jitsivideo/icon.svg",
<<<<<<< HEAD
  locationType: LocationType.Jitsi,
=======
>>>>>>> d1ffd1ed
  publisher: "Cal.com",
  url: "https://jitsi.org/",
  verified: true,
  rating: 0, // TODO: placeholder for now, pull this from TrustPilot or G2
  reviews: 0, // TODO: placeholder for now, pull this from TrustPilot or G2
  category: "video",
  slug: "jitsi_video",
  title: "Jitsi Meet",
  trending: true,
  isGlobal: true,
  email: "help@cal.com",
  locationType: LocationType.Jitsi,
  locationLabel: "Jitsi Video",
} as App;

export * as lib from "./lib";<|MERGE_RESOLUTION|>--- conflicted
+++ resolved
@@ -11,10 +11,6 @@
   imageSrc: "/api/app-store/jitsivideo/icon.svg",
   variant: "conferencing",
   logo: "/api/app-store/jitsivideo/icon.svg",
-<<<<<<< HEAD
-  locationType: LocationType.Jitsi,
-=======
->>>>>>> d1ffd1ed
   publisher: "Cal.com",
   url: "https://jitsi.org/",
   verified: true,
