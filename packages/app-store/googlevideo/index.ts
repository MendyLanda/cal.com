import { validJson } from "@calcom/lib/jsonUtils";
import type { App } from "@calcom/types/App";

import { LocationType } from "../locations";
import _package from "./package.json";

export const metadata = {
  name: "Google Meet",
  description: _package.description,
  installed: !!(process.env.GOOGLE_API_CREDENTIALS && validJson(process.env.GOOGLE_API_CREDENTIALS)),
  slug: "google-meet",
  category: "video",
  type: "google_video",
  title: "Google Meet",
  imageSrc: "https://cdn.iconscout.com/icon/free/png-256/google-meet-2923654-2416657.png",
  variant: "conferencing",
  logo: "https://cdn.iconscout.com/icon/free/png-256/google-meet-2923654-2416657.png",
  publisher: "Cal.com",
  rating: 5,
  reviews: 69,
  trending: false,
  url: "https://cal.com/",
  verified: true,
  email: "help@cal.com",
  locationType: LocationType.GoogleMeet,
<<<<<<< HEAD
=======
  locationLabel: "Google Meet",
>>>>>>> d1ffd1ed
} as App;

// export * as api from "./api";
// export * as lib from "./lib";<|MERGE_RESOLUTION|>--- conflicted
+++ resolved
@@ -23,10 +23,7 @@
   verified: true,
   email: "help@cal.com",
   locationType: LocationType.GoogleMeet,
-<<<<<<< HEAD
-=======
   locationLabel: "Google Meet",
->>>>>>> d1ffd1ed
 } as App;
 
 // export * as api from "./api";
