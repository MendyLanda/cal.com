--- conflicted
+++ resolved
@@ -65,14 +65,10 @@
       value={yesNoValue}
       type="single"
       disabled={disabled}
-<<<<<<< HEAD
       className={classNames(
-        "border-subtle flex space-x-2 rounded-md border p-1 rtl:space-x-reverse",
+        "border-subtle flex h-9 space-x-2 rounded-md border p-1 rtl:space-x-reverse",
         getVariantStyles(variant).toggleGroupPrimitiveClass
       )}
-=======
-      className="border-subtle flex h-9 space-x-2 rounded-md border p-1 rtl:space-x-reverse"
->>>>>>> bc38b3bc
       onValueChange={(yesNoValue: "yes" | "no") => {
         setYesNoValue(yesNoValue);
         onValueChange(boolean(yesNoValue));
