--- conflicted
+++ resolved
@@ -1,12 +1,7 @@
 import { TFunction } from "next-i18next";
 
-<<<<<<< HEAD
 import { EventFrequency } from "@calcom/prisma/zod-utils";
-import { RecurringEvent } from "@calcom/types/Calendar";
-=======
-import { Frequency } from "@calcom/prisma/zod-utils";
 import type { RecurringEvent } from "@calcom/types/Calendar";
->>>>>>> 534efe53
 
 export const getRecurringFreq = ({
   t,
