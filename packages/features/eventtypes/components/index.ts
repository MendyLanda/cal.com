import dynamic from "next/dynamic";

export { default as CheckedTeamSelect } from "./CheckedTeamSelect";
<<<<<<< HEAD
export { default as CreateEventTypeButton } from "./CreateEventTypeButton";
=======
export { default as CreateEventTypeDialog } from "./CreateEventTypeDialog";
>>>>>>> 22b189cb
export { default as EventTypeDescription } from "./EventTypeDescription";
export const EventTypeDescriptionLazy = dynamic(() => import("./EventTypeDescription"));<|MERGE_RESOLUTION|>--- conflicted
+++ resolved
@@ -1,10 +1,6 @@
 import dynamic from "next/dynamic";
 
 export { default as CheckedTeamSelect } from "./CheckedTeamSelect";
-<<<<<<< HEAD
-export { default as CreateEventTypeButton } from "./CreateEventTypeButton";
-=======
 export { default as CreateEventTypeDialog } from "./CreateEventTypeDialog";
->>>>>>> 22b189cb
 export { default as EventTypeDescription } from "./EventTypeDescription";
 export const EventTypeDescriptionLazy = dynamic(() => import("./EventTypeDescription"));