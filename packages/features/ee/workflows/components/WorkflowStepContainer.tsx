import {
  TimeUnit,
  WorkflowActions,
  WorkflowStep,
  WorkflowTemplates,
  WorkflowTriggerEvents,
} from "@prisma/client";
import { Dispatch, SetStateAction, useRef, useState } from "react";
import { Controller, UseFormReturn } from "react-hook-form";
import "react-phone-number-input/style.css";

import { classNames } from "@calcom/lib";
import { SENDER_ID } from "@calcom/lib/constants";
import { SENDER_NAME } from "@calcom/lib/constants";
import { useLocale } from "@calcom/lib/hooks/useLocale";
import { HttpError } from "@calcom/lib/http-error";
import { trpc } from "@calcom/trpc/react";
import {
  Badge,
  Button,
  Checkbox,
  Dialog,
  DialogClose,
  DialogContent,
  Dropdown,
  DropdownMenuContent,
  DropdownMenuItem,
  DropdownItem,
  DropdownMenuTrigger,
  EmailField,
  Label,
  PhoneInput,
  Select,
  showToast,
  TextArea,
  TextField,
  Editor,
  AddVariablesDropdown,
  Input,
} from "@calcom/ui";
import { FiArrowDown, FiMoreHorizontal, FiTrash2, FiHelpCircle } from "@calcom/ui/components/icon";

import { DYNAMIC_TEXT_VARIABLES } from "../lib/constants";
import { getWorkflowTemplateOptions, getWorkflowTriggerOptions } from "../lib/getOptions";
import { isSMSAction } from "../lib/isSMSAction";
import type { FormValues } from "../pages/workflow";
import { TimeTimeUnitInput } from "./TimeTimeUnitInput";

type WorkflowStepProps = {
  step?: WorkflowStep;
  form: UseFormReturn<FormValues>;
  reload?: boolean;
  setReload?: Dispatch<SetStateAction<boolean>>;
};

export default function WorkflowStepContainer(props: WorkflowStepProps) {
  const { t, i18n } = useLocale();
  const utils = trpc.useContext();

  const { step, form, reload, setReload } = props;
  const { data: _verifiedNumbers } = trpc.viewer.workflows.getVerifiedNumbers.useQuery();
  const verifiedNumbers = _verifiedNumbers?.map((number) => number.phoneNumber);
  const [isAdditionalInputsDialogOpen, setIsAdditionalInputsDialogOpen] = useState(false);
  const [confirmationDialogOpen, setConfirmationDialogOpen] = useState(false);

  const [verificationCode, setVerificationCode] = useState("");

  const [isPhoneNumberNeeded, setIsPhoneNumberNeeded] = useState(
    step?.action === WorkflowActions.SMS_NUMBER ? true : false
  );

  const [isSenderIdNeeded, setIsSenderIdNeeded] = useState(
    step?.action === WorkflowActions.SMS_NUMBER || step?.action === WorkflowActions.SMS_ATTENDEE
      ? true
      : false
  );

  const [isEmailAddressNeeded, setIsEmailAddressNeeded] = useState(
    step?.action === WorkflowActions.EMAIL_ADDRESS ? true : false
  );

  const [isCustomReminderBodyNeeded, setIsCustomReminderBodyNeeded] = useState(
    step?.template === WorkflowTemplates.CUSTOM ? true : false
  );

  const [isEmailSubjectNeeded, setIsEmailSubjectNeeded] = useState(
    step?.action === WorkflowActions.EMAIL_ATTENDEE ||
      step?.action === WorkflowActions.EMAIL_HOST ||
      step?.action === WorkflowActions.EMAIL_ADDRESS
      ? true
      : false
  );

  const [showTimeSection, setShowTimeSection] = useState(
    form.getValues("trigger") === WorkflowTriggerEvents.BEFORE_EVENT ||
      form.getValues("trigger") === WorkflowTriggerEvents.AFTER_EVENT
  );

  const [showTimeSectionAfter, setShowTimeSectionAfter] = useState(
    form.getValues("trigger") === WorkflowTriggerEvents.AFTER_EVENT
  );
  const { data: actionOptions } = trpc.viewer.workflows.getWorkflowActionOptions.useQuery();
  const triggerOptions = getWorkflowTriggerOptions(t);
  const templateOptions = getWorkflowTemplateOptions(t);

  const { ref: emailSubjectFormRef, ...restEmailSubjectForm } = step
    ? form.register(`steps.${step.stepNumber - 1}.emailSubject`)
    : { ref: null, name: "" };

  const { ref: reminderBodyFormRef, ...restReminderBodyForm } = step
    ? form.register(`steps.${step.stepNumber - 1}.reminderBody`)
    : { ref: null, name: "" };

  const refEmailSubject = useRef<HTMLTextAreaElement | null>(null);

  const refReminderBody = useRef<HTMLTextAreaElement | null>(null);

  const [numberVerified, setNumberVerified] = useState(
    verifiedNumbers && step
      ? !!verifiedNumbers.find((number) => number === form.getValues(`steps.${step.stepNumber - 1}.sendTo`))
      : false
  );

  const addVariableBody = (variable: string) => {
    if (step) {
      const currentMessageBody = refReminderBody?.current?.value || "";
      const cursorPosition = refReminderBody?.current?.selectionStart || currentMessageBody.length;
      const messageWithAddedVariable = `${currentMessageBody.substring(0, cursorPosition)}{${variable
        .toUpperCase()
        .replace(/ /g, "_")}}${currentMessageBody.substring(cursorPosition)}`;
      form.setValue(`steps.${step.stepNumber - 1}.reminderBody`, messageWithAddedVariable);
    }
  };

  const addVariableEmailSubject = (variable: string) => {
    if (step) {
      const currentEmailSubject = refEmailSubject?.current?.value || "";
      const cursorPosition = refEmailSubject?.current?.selectionStart || currentEmailSubject.length;
      const subjectWithAddedVariable = `${currentEmailSubject.substring(0, cursorPosition)}{${variable
        .toUpperCase()
        .replace(/ /g, "_")}}${currentEmailSubject.substring(cursorPosition)}`;
      form.setValue(`steps.${step.stepNumber - 1}.emailSubject`, subjectWithAddedVariable);
    }
  };

  const sendVerificationCodeMutation = trpc.viewer.workflows.sendVerificationCode.useMutation({
    onSuccess: async () => {
      showToast(t("verification_code_sent"), "success");
    },
    onError: async (error) => {
      showToast(error.message, "error");
    },
  });

  const verifyPhoneNumberMutation = trpc.viewer.workflows.verifyPhoneNumber.useMutation({
    onSuccess: async (isVerified) => {
      showToast(isVerified ? t("verified_successfully") : t("wrong_code"), "success");
      setNumberVerified(isVerified);
      utils.viewer.workflows.getVerifiedNumbers.invalidate();
    },
    onError: (err) => {
      if (err instanceof HttpError) {
        const message = `${err.statusCode}: ${err.message}`;
        showToast(message, "error");
        setNumberVerified(false);
      }
    },
  });

  /* const testActionMutation = trpc.viewer.workflows.testAction.useMutation({
    onSuccess: async () => {
      showToast(t("notification_sent"), "success");
    },
    onError: (err) => {
      let message = t("unexpected_error_try_again");
      if (err instanceof TRPCClientError) {
        if (err.message === "rate-limit-exceeded") {
          message = t("rate_limit_exceeded");
        } else {
          message = err.message;
        }
      }
      if (err instanceof HttpError) {
        message = `${err.statusCode}: ${err.message}`;
      }
      showToast(message, "error");
    },
  }); */

  //trigger
  if (!step) {
    const trigger = form.getValues("trigger");
    const triggerString = t(`${trigger.toLowerCase()}_trigger`);

    const selectedTrigger = {
      label: triggerString.charAt(0).toUpperCase() + triggerString.slice(1),
      value: trigger,
    };

    return (
      <>
        <div className="flex justify-center">
          <div className="min-w-80 w-full rounded-md border border-gray-200 bg-white p-7">
            <div className="flex">
              <div className="mt-[3px] flex h-5 w-5 items-center justify-center rounded-full bg-gray-100 p-1 text-xs font-medium ltr:mr-5 rtl:ml-5">
                1
              </div>
              <div>
                <div className="text-base font-bold">{t("trigger")}</div>
                <div className="text-sm text-gray-600">{t("when_something_happens")}</div>
              </div>
            </div>
            <div className="my-7 border-t border-gray-200" />
            <Label>{t("when")}</Label>
            <Controller
              name="trigger"
              control={form.control}
              render={() => {
                return (
                  <Select
                    isSearchable={false}
                    className="text-sm"
                    onChange={(val) => {
                      if (val) {
                        form.setValue("trigger", val.value);
                        if (
                          val.value === WorkflowTriggerEvents.BEFORE_EVENT ||
                          val.value === WorkflowTriggerEvents.AFTER_EVENT
                        ) {
                          setShowTimeSection(true);
                          if (val.value === WorkflowTriggerEvents.AFTER_EVENT) {
                            setShowTimeSectionAfter(true);
                          } else {
                            setShowTimeSectionAfter(false);
                          }
                          form.setValue("time", 24);
                          form.setValue("timeUnit", TimeUnit.HOUR);
                        } else {
                          setShowTimeSection(false);
                          setShowTimeSectionAfter(false);
                          form.unregister("time");
                          form.unregister("timeUnit");
                        }
                      }
                    }}
                    defaultValue={selectedTrigger}
                    options={triggerOptions}
                  />
                );
              }}
            />
            {showTimeSection && (
              <div className="mt-5">
                <Label>{showTimeSectionAfter ? t("how_long_after") : t("how_long_before")}</Label>
                <TimeTimeUnitInput form={form} />
              </div>
            )}
          </div>
        </div>
      </>
    );
  }

  if (step && step.action) {
    const actionString = t(`${step.action.toLowerCase()}_action`);

    const selectedAction = {
      label: actionString.charAt(0).toUpperCase() + actionString.slice(1),
      value: step.action,
      needsUpgrade: false,
    };

    const selectedTemplate = { label: t(`${step.template.toLowerCase()}`), value: step.template };

    return (
      <>
        <div className="my-3 flex justify-center">
          <FiArrowDown className="stroke-[1.5px] text-3xl text-gray-500" />
        </div>
        <div className="flex justify-center">
          <div className="min-w-80 flex w-full rounded-md border border-gray-200 bg-white p-7">
            <div className="w-full">
              <div className="flex">
                <div className="w-full">
                  <div className="flex">
                    <div className="mt-[3px] flex h-5 w-5 items-center justify-center rounded-full bg-gray-100 p-1 text-xs ltr:mr-5 rtl:ml-5">
                      {step.stepNumber + 1}
                    </div>
                    <div>
                      <div className="text-base font-bold">{t("action")}</div>
                      <div className="text-sm text-gray-600">{t("action_is_performed")}</div>
                    </div>
                  </div>
                </div>
                <div>
                  <Dropdown>
                    <DropdownMenuTrigger asChild>
                      <Button type="button" color="minimal" variant="icon" StartIcon={FiMoreHorizontal} />
                    </DropdownMenuTrigger>
                    <DropdownMenuContent>
                      <DropdownMenuItem>
                        <DropdownItem
                          type="button"
                          StartIcon={FiTrash2}
                          color="destructive"
                          onClick={() => {
                            const steps = form.getValues("steps");
                            const updatedSteps = steps
                              ?.filter((currStep) => currStep.id !== step.id)
                              .map((s) => {
                                const updatedStep = s;
                                if (step.stepNumber < updatedStep.stepNumber) {
                                  updatedStep.stepNumber = updatedStep.stepNumber - 1;
                                }
                                return updatedStep;
                              });
                            form.setValue("steps", updatedSteps);
                            if (setReload) {
                              setReload(!reload);
                            }
                          }}>
                          {t("delete")}
                        </DropdownItem>
                      </DropdownMenuItem>
                    </DropdownMenuContent>
                  </Dropdown>
                </div>
              </div>
              <div className="my-7 border-t border-gray-200" />
              <div>
                <Label>{t("do_this")}</Label>
                <Controller
                  name={`steps.${step.stepNumber - 1}.action`}
                  control={form.control}
                  render={() => {
                    return (
                      <Select
                        isSearchable={false}
                        className="text-sm"
                        onChange={(val) => {
                          if (val) {
                            const oldValue = form.getValues(`steps.${step.stepNumber - 1}.action`);

                            if (isSMSAction(val.value)) {
                              setIsSenderIdNeeded(true);
                              setIsEmailAddressNeeded(false);
                              setIsPhoneNumberNeeded(val.value === WorkflowActions.SMS_NUMBER);
                              setNumberVerified(false);
                              if (!isSMSAction(oldValue)) {
                                form.setValue(`steps.${step.stepNumber - 1}.reminderBody`, "");
                                form.setValue(`steps.${step.stepNumber - 1}.sender`, SENDER_ID);
                              }
                            } else {
                              setIsPhoneNumberNeeded(false);
                              setIsSenderIdNeeded(false);
                              setIsEmailAddressNeeded(val.value === WorkflowActions.EMAIL_ADDRESS);

                              if (isSMSAction(oldValue)) {
                                form.setValue(`steps.${step.stepNumber - 1}.reminderBody`, "");
                                form.setValue(`steps.${step.stepNumber - 1}.senderName`, SENDER_NAME);
                              }
                            }

                            form.unregister(`steps.${step.stepNumber - 1}.sendTo`);
                            form.clearErrors(`steps.${step.stepNumber - 1}.sendTo`);
                            if (
                              val.value === WorkflowActions.EMAIL_ATTENDEE ||
                              val.value === WorkflowActions.EMAIL_HOST ||
                              val.value === WorkflowActions.EMAIL_ADDRESS
                            ) {
                              setIsEmailSubjectNeeded(true);
                            } else {
                              setIsEmailSubjectNeeded(false);
                            }
                            form.setValue(`steps.${step.stepNumber - 1}.action`, val.value);
                          }
                        }}
                        defaultValue={selectedAction}
                        options={actionOptions}
                        isOptionDisabled={(option: {
                          label: string;
                          value: WorkflowActions;
                          needsUpgrade: boolean;
                        }) => option.needsUpgrade}
                      />
                    );
                  }}
                />
              </div>
              {isPhoneNumberNeeded && (
                <div className="mt-2 rounded-md bg-gray-50 p-4 pt-0">
                  <Label className="pt-4">{t("custom_phone_number")}</Label>
                  <div className="block sm:flex">
                    <PhoneInput<FormValues>
                      control={form.control}
                      name={`steps.${step.stepNumber - 1}.sendTo`}
                      placeholder={t("phone_number")}
                      id={`steps.${step.stepNumber - 1}.sendTo`}
                      className="min-w-fit sm:rounded-tl-md sm:rounded-bl-md sm:border-r-transparent"
                      required
                      onChange={() => {
                        const isAlreadyVerified = !!verifiedNumbers
                          ?.concat([])
                          .find((number) => number === form.getValues(`steps.${step.stepNumber - 1}.sendTo`));
                        setNumberVerified(isAlreadyVerified);
                      }}
                    />
                    <Button
                      color="secondary"
                      disabled={numberVerified || false}
                      className={classNames(
                        "-ml-[3px] h-[40px] min-w-fit sm:block sm:rounded-tl-none sm:rounded-bl-none ",
                        numberVerified ? "hidden" : "mt-3 sm:mt-0"
                      )}
                      onClick={() =>
                        sendVerificationCodeMutation.mutate({
                          phoneNumber: form.getValues(`steps.${step.stepNumber - 1}.sendTo`) || "",
                        })
                      }>
                      {t("send_code")}
                    </Button>
                  </div>

                  {form.formState.errors.steps &&
                    form.formState?.errors?.steps[step.stepNumber - 1]?.sendTo && (
                      <p className="mt-1 text-xs text-red-500">
                        {form.formState?.errors?.steps[step.stepNumber - 1]?.sendTo?.message || ""}
                      </p>
                    )}
                  {numberVerified ? (
                    <div className="mt-1">
                      <Badge variant="green">{t("number_verified")}</Badge>
                    </div>
                  ) : (
                    <>
<<<<<<< HEAD
                      <Label className="pt-4">{t("custom_phone_number")}</Label>
                      <div className="block sm:flex">
                        <Controller
                          name={`steps.${step.stepNumber - 1}.sendTo`}
                          render={({ field: { value, onChange } }) => (
                            <PhoneInput
                              placeholder={t("phone_number")}
                              id={`steps.${step.stepNumber - 1}.sendTo`}
                              className="min-w-fit sm:rounded-tl-md sm:rounded-bl-md sm:border-r-transparent"
                              required
                              value={value}
                              onChange={(val) => {
                                const isAlreadyVerified = !!verifiedNumbers
                                  ?.concat([])
                                  .find(
                                    (number) =>
                                      number === form.getValues(`steps.${step.stepNumber - 1}.sendTo`)
                                  );
                                setNumberVerified(isAlreadyVerified);
                                onChange(val);
                              }}
                            />
                          )}
=======
                      <div className="mt-3 flex">
                        <TextField
                          className=" border-r-transparent"
                          placeholder="Verification code"
                          value={verificationCode}
                          onChange={(e) => {
                            setVerificationCode(e.target.value);
                          }}
                          required
>>>>>>> af970c04
                        />
                        <Button
                          color="secondary"
                          className="-ml-[3px] rounded-tl-none rounded-bl-none "
                          disabled={verifyPhoneNumberMutation.isLoading}
                          onClick={() => {
                            verifyPhoneNumberMutation.mutate({
                              phoneNumber: form.getValues(`steps.${step.stepNumber - 1}.sendTo`) || "",
                              code: verificationCode,
                            });
                          }}>
                          Verify
                        </Button>
                      </div>
                    </>
                  )}
                </div>
              )}
              <div className="mt-2 rounded-md bg-gray-50 p-4 pt-0">
                {isSenderIdNeeded ? (
                  <>
                    <div className="pt-4">
                      <Label>{t("sender_id")}</Label>
                      <Input
                        type="text"
                        placeholder={SENDER_ID}
                        maxLength={11}
                        {...form.register(`steps.${step.stepNumber - 1}.sender`)}
                      />
                    </div>
                    {form.formState.errors.steps &&
                      form.formState?.errors?.steps[step.stepNumber - 1]?.sender && (
                        <p className="mt-1 text-xs text-red-500">{t("sender_id_error_message")}</p>
                      )}
                  </>
                ) : (
                  <>
                    <div className="pt-4">
                      <Label>{t("sender_name")}</Label>
                      <Input
                        type="text"
                        placeholder={SENDER_NAME}
                        {...form.register(`steps.${step.stepNumber - 1}.senderName`)}
                      />
                    </div>
                  </>
                )}
              </div>
              {form.getValues(`steps.${step.stepNumber - 1}.action`) === WorkflowActions.SMS_ATTENDEE && (
                <div className="mt-2">
                  <Controller
                    name={`steps.${step.stepNumber - 1}.numberRequired`}
                    control={form.control}
                    render={() => (
                      <Checkbox
                        defaultChecked={
                          form.getValues(`steps.${step.stepNumber - 1}.numberRequired`) || false
                        }
                        description={t("make_phone_number_required")}
                        onChange={(e) =>
                          form.setValue(`steps.${step.stepNumber - 1}.numberRequired`, e.target.checked)
                        }
                      />
                    )}
                  />
                </div>
              )}
              {isEmailAddressNeeded && (
                <div className="mt-5 rounded-md bg-gray-50 p-4">
                  <EmailField
                    required
                    label={t("email_address")}
                    {...form.register(`steps.${step.stepNumber - 1}.sendTo`)}
                  />
                </div>
              )}
              <div className="mt-5">
                <Label>{t("message_template")}</Label>
                <Controller
                  name={`steps.${step.stepNumber - 1}.template`}
                  control={form.control}
                  render={() => {
                    return (
                      <Select
                        isSearchable={false}
                        className="text-sm"
                        onChange={(val) => {
                          if (val) {
                            form.setValue(`steps.${step.stepNumber - 1}.template`, val.value);
                            const isCustomTemplate = val.value === WorkflowTemplates.CUSTOM;
                            setIsCustomReminderBodyNeeded(isCustomTemplate);
                          }
                        }}
                        defaultValue={selectedTemplate}
                        options={templateOptions}
                      />
                    );
                  }}
                />
              </div>
              {isCustomReminderBodyNeeded && (
                <div className="mt-2 rounded-md bg-gray-50 p-4 pt-2 md:p-6 md:pt-4">
                  {isEmailSubjectNeeded && (
                    <div className="mb-6">
                      <div className="flex items-center">
                        <Label className="mb-0 flex-none">{t("subject")}</Label>
                        <div className="flex-grow text-right">
                          <AddVariablesDropdown
                            addVariable={addVariableEmailSubject}
                            variables={DYNAMIC_TEXT_VARIABLES}
                          />
                        </div>
                      </div>
                      <TextArea
                        ref={(e) => {
                          emailSubjectFormRef?.(e);
                          refEmailSubject.current = e;
                        }}
                        rows={1}
                        className="my-0 focus:ring-transparent"
                        required
                        {...restEmailSubjectForm}
                      />
                      {form.formState.errors.steps &&
                        form.formState?.errors?.steps[step.stepNumber - 1]?.emailSubject && (
                          <p className="mt-1 text-xs text-red-500">
                            {form.formState?.errors?.steps[step.stepNumber - 1]?.emailSubject?.message || ""}
                          </p>
                        )}
                    </div>
                  )}

                  {step.action !== WorkflowActions.SMS_ATTENDEE &&
                  step.action !== WorkflowActions.SMS_NUMBER ? (
                    <>
                      <div className="mb-2 flex items-center pb-[1.5px]">
                        <Label className="mb-0 flex-none ">
                          {isEmailSubjectNeeded ? t("email_body") : t("text_message")}
                        </Label>
                      </div>
                      <Editor
                        getText={() => {
                          return props.form.getValues(`steps.${step.stepNumber - 1}.reminderBody`) || "";
                        }}
                        setText={(text: string) => {
                          props.form.setValue(`steps.${step.stepNumber - 1}.reminderBody`, text);
                          props.form.clearErrors();
                        }}
                        variables={DYNAMIC_TEXT_VARIABLES}
                        height="200px"
                      />
                    </>
                  ) : (
                    <>
                      <div className="flex items-center">
                        <Label className="mb-0 flex-none">
                          {isEmailSubjectNeeded ? t("email_body") : t("text_message")}
                        </Label>
                        <div className="flex-grow text-right">
                          <AddVariablesDropdown
                            addVariable={addVariableBody}
                            variables={DYNAMIC_TEXT_VARIABLES}
                          />
                        </div>
                      </div>
                      <TextArea
                        ref={(e) => {
                          reminderBodyFormRef?.(e);
                          refReminderBody.current = e;
                        }}
                        className="my-0 h-24"
                        required
                        {...restReminderBodyForm}
                      />
                    </>
                  )}
                  {form.formState.errors.steps &&
                    form.formState?.errors?.steps[step.stepNumber - 1]?.reminderBody && (
                      <p className="mt-1 text-sm text-red-500">
                        {form.formState?.errors?.steps[step.stepNumber - 1]?.reminderBody?.message || ""}
                      </p>
                    )}
                  <div className="mt-3 ">
                    <button type="button" onClick={() => setIsAdditionalInputsDialogOpen(true)}>
                      <div className="mt-2 flex text-sm text-gray-600">
                        <FiHelpCircle className="mt-[3px] h-3 w-3 ltr:mr-2 rtl:ml-2" />
                        <p className="text-left">{t("using_additional_inputs_as_variables")}</p>
                      </div>
                    </button>
                  </div>
                </div>
              )}
              {/* {form.getValues(`steps.${step.stepNumber - 1}.action`) !== WorkflowActions.SMS_ATTENDEE && (
                <Button
                  type="button"
                  className="w-full mt-7"
                  onClick={() => {
                    let isEmpty = false;

                    if (!form.getValues(`steps.${step.stepNumber - 1}.sendTo`) && isPhoneNumberNeeded) {
                      form.setError(`steps.${step.stepNumber - 1}.sendTo`, {
                        type: "custom",
                        message: t("no_input"),
                      });
                      isEmpty = true;
                    }

                    if (!numberVerified && isPhoneNumberNeeded) {
                      form.setError(`steps.${step.stepNumber - 1}.sendTo`, {
                        type: "custom",
                        message: t("not_verified"),
                      });
                    }
                    if (
                      form.getValues(`steps.${step.stepNumber - 1}.template`) === WorkflowTemplates.CUSTOM
                    ) {
                      if (!form.getValues(`steps.${step.stepNumber - 1}.reminderBody`)) {
                        form.setError(`steps.${step.stepNumber - 1}.reminderBody`, {
                          type: "custom",
                          message: t("no_input"),
                        });
                        isEmpty = true;
                      } else if (
                        isEmailSubjectNeeded &&
                        !form.getValues(`steps.${step.stepNumber - 1}.emailSubject`)
                      ) {
                        form.setError(`steps.${step.stepNumber - 1}.emailSubject`, {
                          type: "custom",
                          message: t("no_input"),
                        });
                        isEmpty = true;
                      }
                    }

                    if (!isPhoneNumberNeeded && !isEmpty) {
                      //translate body and reminder to english
                      const emailSubject = translateVariablesToEnglish(
                        form.getValues(`steps.${step.stepNumber - 1}.emailSubject`) || "",
                        { locale: i18n.language, t }
                      );
                      const reminderBody = translateVariablesToEnglish(
                        form.getValues(`steps.${step.stepNumber - 1}.reminderBody`) || "",
                        { locale: i18n.language, t }
                      );

                      testActionMutation.mutate({
                        step,
                        emailSubject,
                        reminderBody,
                      });
                    } else {
                      const isNumberValid =
                        form.formState.errors.steps &&
                        form.formState?.errors?.steps[step.stepNumber - 1]?.sendTo
                          ? false
                          : true;

                      if (isPhoneNumberNeeded && isNumberValid && !isEmpty && numberVerified) {
                        setConfirmationDialogOpen(true);
                      }
                    }
                  }}
                  color="secondary">
                  <div className="w-full">{t("test_action")}</div>
                </Button>
              )*/}
            </div>
          </div>
        </div>
        {/* <Dialog open={confirmationDialogOpen} onOpenChange={setConfirmationDialogOpen}>
          <ConfirmationDialogContent
            variety="warning"
            title={t("test_workflow_action")}
            confirmBtnText={t("send_sms")}
            onConfirm={(e) => {
              e.preventDefault();
              const reminderBody = translateVariablesToEnglish(
                form.getValues(`steps.${step.stepNumber - 1}.reminderBody`) || "",
                { locale: i18n.language, t }
              );

              testActionMutation.mutate({
                step,
                emailSubject: "",
                reminderBody: reminderBody || "",
              });
              setConfirmationDialogOpen(false);
            }}>
            {t("send_sms_to_number", { number: form.getValues(`steps.${step.stepNumber - 1}.sendTo`) })}
          </ConfirmationDialogContent>
        </Dialog> */}
        <Dialog open={isAdditionalInputsDialogOpen} onOpenChange={setIsAdditionalInputsDialogOpen}>
          <DialogContent type="creation" className="sm:max-w-[610px] md:h-[570px]">
            <div className="-m-3 h-[430px] overflow-x-hidden overflow-y-scroll sm:m-0">
              <h1 className="w-full text-xl font-semibold ">{t("how_additional_inputs_as_variables")}</h1>
              <div className="mb-7 mt-7 rounded-md bg-gray-50 p-3 sm:p-4">
                <p className="test-sm font-medium">{t("format")}</p>
                <ul className="mt-2 ml-5 list-disc text-gray-900">
                  <li>{t("uppercase_for_letters")}</li>
                  <li>{t("replace_whitespaces_underscores")}</li>
                  <li>{t("ignore_special_characters")}</li>
                </ul>
                <div className="mt-6">
                  <p className="test-sm w-full font-medium">{t("example_1")}</p>
                  <div className="mt-2 grid grid-cols-12">
                    <div className="test-sm col-span-5 text-gray-600 ltr:mr-2 rtl:ml-2">
                      {t("additional_input_label")}
                    </div>
                    <div className="test-sm col-span-7 text-gray-900">{t("company_size")}</div>
                    <div className="test-sm col-span-5 w-full text-gray-600">{t("variable")}</div>

                    <div className="test-sm col-span-7 break-words text-gray-900">
                      {" "}
                      {`{${t("company_size")
                        .replace(/[^a-zA-Z0-9 ]/g, "")
                        .trim()
                        .replace(/ /g, "_")
                        .toUpperCase()}}`}
                    </div>
                  </div>
                </div>
                <div className="mt-6">
                  <p className="test-sm w-full font-medium">{t("example_2")}</p>
                  <div className="mt-2 grid grid-cols-12">
                    <div className="test-sm col-span-5 text-gray-600 ltr:mr-2 rtl:ml-2">
                      {t("additional_input_label")}
                    </div>
                    <div className="test-sm col-span-7 text-gray-900">{t("what_help_needed")}</div>
                    <div className="test-sm col-span-5 text-gray-600">{t("variable")}</div>
                    <div className="test-sm col-span-7 break-words text-gray-900">
                      {" "}
                      {`{${t("what_help_needed")
                        .replace(/[^a-zA-Z0-9 ]/g, "")
                        .trim()
                        .replace(/ /g, "_")
                        .toUpperCase()}}`}
                    </div>
                  </div>
                </div>
              </div>
            </div>
            <div className="flex flex-row-reverse">
              <DialogClose color="primary" />
            </div>
          </DialogContent>
        </Dialog>
      </>
    );
  }

  return <></>;
}<|MERGE_RESOLUTION|>--- conflicted
+++ resolved
@@ -1,12 +1,9 @@
-import {
-  TimeUnit,
-  WorkflowActions,
-  WorkflowStep,
-  WorkflowTemplates,
-  WorkflowTriggerEvents,
-} from "@prisma/client";
-import { Dispatch, SetStateAction, useRef, useState } from "react";
-import { Controller, UseFormReturn } from "react-hook-form";
+import type { WorkflowStep } from "@prisma/client";
+import { TimeUnit, WorkflowActions, WorkflowTemplates, WorkflowTriggerEvents } from "@prisma/client";
+import type { Dispatch, SetStateAction } from "react";
+import { useRef, useState } from "react";
+import type { UseFormReturn } from "react-hook-form";
+import { Controller } from "react-hook-form";
 import "react-phone-number-input/style.css";
 
 import { classNames } from "@calcom/lib";
@@ -391,19 +388,26 @@
                 <div className="mt-2 rounded-md bg-gray-50 p-4 pt-0">
                   <Label className="pt-4">{t("custom_phone_number")}</Label>
                   <div className="block sm:flex">
-                    <PhoneInput<FormValues>
-                      control={form.control}
+                    <Controller
                       name={`steps.${step.stepNumber - 1}.sendTo`}
-                      placeholder={t("phone_number")}
-                      id={`steps.${step.stepNumber - 1}.sendTo`}
-                      className="min-w-fit sm:rounded-tl-md sm:rounded-bl-md sm:border-r-transparent"
-                      required
-                      onChange={() => {
-                        const isAlreadyVerified = !!verifiedNumbers
-                          ?.concat([])
-                          .find((number) => number === form.getValues(`steps.${step.stepNumber - 1}.sendTo`));
-                        setNumberVerified(isAlreadyVerified);
-                      }}
+                      render={({ field: { value, onChange } }) => (
+                        <PhoneInput
+                          placeholder={t("phone_number")}
+                          id={`steps.${step.stepNumber - 1}.sendTo`}
+                          className="min-w-fit sm:rounded-tl-md sm:rounded-bl-md sm:border-r-transparent"
+                          required
+                          value={value}
+                          onChange={(val) => {
+                            const isAlreadyVerified = !!verifiedNumbers
+                              ?.concat([])
+                              .find(
+                                (number) => number === form.getValues(`steps.${step.stepNumber - 1}.sendTo`)
+                              );
+                            setNumberVerified(isAlreadyVerified);
+                            onChange(val);
+                          }}
+                        />
+                      )}
                     />
                     <Button
                       color="secondary"
@@ -433,31 +437,6 @@
                     </div>
                   ) : (
                     <>
-<<<<<<< HEAD
-                      <Label className="pt-4">{t("custom_phone_number")}</Label>
-                      <div className="block sm:flex">
-                        <Controller
-                          name={`steps.${step.stepNumber - 1}.sendTo`}
-                          render={({ field: { value, onChange } }) => (
-                            <PhoneInput
-                              placeholder={t("phone_number")}
-                              id={`steps.${step.stepNumber - 1}.sendTo`}
-                              className="min-w-fit sm:rounded-tl-md sm:rounded-bl-md sm:border-r-transparent"
-                              required
-                              value={value}
-                              onChange={(val) => {
-                                const isAlreadyVerified = !!verifiedNumbers
-                                  ?.concat([])
-                                  .find(
-                                    (number) =>
-                                      number === form.getValues(`steps.${step.stepNumber - 1}.sendTo`)
-                                  );
-                                setNumberVerified(isAlreadyVerified);
-                                onChange(val);
-                              }}
-                            />
-                          )}
-=======
                       <div className="mt-3 flex">
                         <TextField
                           className=" border-r-transparent"
@@ -467,7 +446,6 @@
                             setVerificationCode(e.target.value);
                           }}
                           required
->>>>>>> af970c04
                         />
                         <Button
                           color="secondary"
