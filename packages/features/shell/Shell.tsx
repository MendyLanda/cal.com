import type { User } from "@prisma/client";
import { signOut, useSession } from "next-auth/react";
import dynamic from "next/dynamic";
import Link from "next/link";
import type { NextRouter } from "next/router";
import { useRouter } from "next/router";
import type { Dispatch, ReactNode, SetStateAction } from "react";
import React, { Fragment, useEffect, useState } from "react";
import { Toaster } from "react-hot-toast";

import dayjs from "@calcom/dayjs";
import { useIsEmbed } from "@calcom/embed-core/embed-iframe";
import UnconfirmedBookingBadge from "@calcom/features/bookings/UnconfirmedBookingBadge";
import ImpersonatingBanner from "@calcom/features/ee/impersonation/components/ImpersonatingBanner";
import HelpMenuItem from "@calcom/features/ee/support/components/HelpMenuItem";
import { TeamsUpgradeBanner } from "@calcom/features/ee/teams/components";
import { useFlagMap } from "@calcom/features/flags/context/provider";
import { KBarContent, KBarRoot, KBarTrigger } from "@calcom/features/kbar/Kbar";
import TimezoneChangeDialog from "@calcom/features/settings/TimezoneChangeDialog";
import AdminPasswordBanner from "@calcom/features/users/components/AdminPasswordBanner";
import classNames from "@calcom/lib/classNames";
import { APP_NAME, DESKTOP_APP_LINK, JOIN_SLACK, ROADMAP, WEBAPP_URL } from "@calcom/lib/constants";
import getBrandColours from "@calcom/lib/getBrandColours";
import { useLocale } from "@calcom/lib/hooks/useLocale";
import { isKeyInObject } from "@calcom/lib/isKeyInObject";
import { trpc } from "@calcom/trpc/react";
import useMeQuery from "@calcom/trpc/react/hooks/useMeQuery";
import type { SVGComponent } from "@calcom/types/SVGComponent";
import {
  Button,
  Credits,
  Dropdown,
  DropdownItem,
  DropdownMenuContent,
  DropdownMenuItem,
  DropdownMenuPortal,
  DropdownMenuSeparator,
  DropdownMenuTrigger,
  ErrorBoundary,
  HeadSeo,
  Logo,
  SkeletonText,
  showToast,
  useCalcomTheme,
} from "@calcom/ui";
import {
  ArrowLeft,
  ArrowRight,
  BarChart,
  Calendar,
  Clock,
  Download,
  ExternalLink,
  FileText,
  Grid,
  HelpCircle,
  Link as LinkIcon,
  LogOut,
  Map,
  Moon,
  MoreHorizontal,
  MoreVertical,
  Settings,
  Slack,
  Users,
  Zap,
} from "@calcom/ui/components/icon";

import FreshChatProvider from "../ee/support/lib/freshchat/FreshChatProvider";
import { TeamInviteBadge } from "./TeamInviteBadge";

// need to import without ssr to prevent hydration errors
const Tips = dynamic(() => import("@calcom/features/tips").then((mod) => mod.Tips), {
  ssr: false,
});

/* TODO: Migate this */

export const ONBOARDING_INTRODUCED_AT = dayjs("September 1 2021").toISOString();

export const ONBOARDING_NEXT_REDIRECT = {
  redirect: {
    permanent: false,
    destination: "/getting-started",
  },
} as const;

export const shouldShowOnboarding = (user: Pick<User, "createdDate" | "completedOnboarding">) => {
  return !user.completedOnboarding && dayjs(user.createdDate).isAfter(ONBOARDING_INTRODUCED_AT);
};

function useRedirectToLoginIfUnauthenticated(isPublic = false) {
  const { data: session, status } = useSession();
  const loading = status === "loading";
  const router = useRouter();

  useEffect(() => {
    if (isPublic) {
      return;
    }

    if (!loading && !session) {
      router.replace({
        pathname: "/auth/login",
        query: {
          callbackUrl: `${WEBAPP_URL}${location.pathname}${location.search}`,
        },
      });
    }
    // eslint-disable-next-line react-hooks/exhaustive-deps
  }, [loading, session, isPublic]);

  return {
    loading: loading && !session,
    session,
  };
}

function useRedirectToOnboardingIfNeeded() {
  const router = useRouter();
  const query = useMeQuery();
  const user = query.data;

  const isRedirectingToOnboarding = user && shouldShowOnboarding(user);

  useEffect(() => {
    if (isRedirectingToOnboarding) {
      router.replace({
        pathname: "/getting-started",
      });
    }
    // eslint-disable-next-line react-hooks/exhaustive-deps
  }, [isRedirectingToOnboarding]);
  return {
    isRedirectingToOnboarding,
  };
}

const Layout = (props: LayoutProps) => {
  const pageTitle = typeof props.heading === "string" && !props.title ? props.heading : props.title;

  return (
    <>
      {!props.withoutSeo && (
        <HeadSeo
          title={pageTitle ?? APP_NAME}
          description={props.subtitle ? props.subtitle?.toString() : ""}
        />
      )}
      <div>
        <Toaster position="bottom-right" />
      </div>

      {/* todo: only run this if timezone is different */}
      <TimezoneChangeDialog />
      <div className="flex min-h-screen flex-col">
        <div className="divide-y divide-black">
          <TeamsUpgradeBanner />
          <ImpersonatingBanner />
          <AdminPasswordBanner />
        </div>
        <div className="flex flex-1" data-testid="dashboard-shell">
          {props.SidebarContainer || <SideBarContainer />}
          <div className="flex w-0 flex-1 flex-col">
            <MainContainer {...props} />
          </div>
        </div>
      </div>
    </>
  );
};

type DrawerState = [isOpen: boolean, setDrawerOpen: Dispatch<SetStateAction<boolean>>];

type LayoutProps = {
  centered?: boolean;
  title?: string;
  heading?: ReactNode;
  subtitle?: ReactNode;
  headerClassName?: string;
  children: ReactNode;
  CTA?: ReactNode;
  large?: boolean;
  MobileNavigationContainer?: ReactNode;
  SidebarContainer?: ReactNode;
  TopNavContainer?: ReactNode;
  drawerState?: DrawerState;
  HeadingLeftIcon?: ReactNode;
  backPath?: string | boolean; // renders back button to specified path
  // use when content needs to expand with flex
  flexChildrenContainer?: boolean;
  isPublic?: boolean;
  withoutMain?: boolean;
  // Gives you the option to skip HeadSEO and render your own.
  withoutSeo?: boolean;
  // Gives the ability to include actions to the right of the heading
  actions?: JSX.Element;
  smallHeading?: boolean;
<<<<<<< HEAD
  hideHeadingOnMobile?: boolean;
=======
  upButton?: boolean;
>>>>>>> 15d98bf3
};

const useBrandColors = () => {
  const { data: user } = useMeQuery();
  const brandTheme = getBrandColours({
    lightVal: user?.brandColor,
    darkVal: user?.darkBrandColor,
  });
  useCalcomTheme(brandTheme);
};

const KBarWrapper = ({ children, withKBar = false }: { withKBar: boolean; children: React.ReactNode }) =>
  withKBar ? (
    <KBarRoot>
      {children}
      <KBarContent />
    </KBarRoot>
  ) : (
    <>{children}</>
  );

const PublicShell = (props: LayoutProps) => {
  const { status } = useSession();
  return (
    <KBarWrapper withKBar={status === "authenticated"}>
      <Layout {...props} />
    </KBarWrapper>
  );
};

export default function Shell(props: LayoutProps) {
  // if a page is unauthed and isPublic is true, the redirect does not happen.
  useRedirectToLoginIfUnauthenticated(props.isPublic);
  useRedirectToOnboardingIfNeeded();
  // System Theme is automatically supported using ThemeProvider. If we intend to use user theme throughout the app we need to uncomment this.
  // useTheme(profile.theme);
  useBrandColors();

  return !props.isPublic ? (
    <KBarWrapper withKBar>
      <Layout {...props} />
    </KBarWrapper>
  ) : (
    <PublicShell {...props} />
  );
}

function UserDropdown({ small }: { small?: boolean }) {
  const { t } = useLocale();
  const query = useMeQuery();
  const user = query.data;
  useEffect(() => {
    // eslint-disable-next-line @typescript-eslint/ban-ts-comment
    //@ts-ignore
    const Beacon = window.Beacon;
    // window.Beacon is defined when user actually opens up HelpScout and username is available here. On every re-render update session info, so that it is always latest.
    Beacon &&
      Beacon("session-data", {
        username: user?.username || "Unknown",
        screenResolution: `${screen.width}x${screen.height}`,
      });
  });
  const mutation = trpc.viewer.away.useMutation({
    onSettled() {
      utils.viewer.me.invalidate();
    },
  });
  const utils = trpc.useContext();
  const [helpOpen, setHelpOpen] = useState(false);
  const [menuOpen, setMenuOpen] = useState(false);
  if (!user) {
    return null;
  }
  const onHelpItemSelect = () => {
    setHelpOpen(false);
    setMenuOpen(false);
  };

  // Prevent rendering dropdown if user isn't available.
  // We don't want to show nameless user.
  if (!user) {
    return null;
  }
  return (
    <Dropdown open={menuOpen}>
      <div className="ltr:sm:-ml-5 rtl:sm:-mr-5">
        <DropdownMenuTrigger asChild onClick={() => setMenuOpen((menuOpen) => !menuOpen)}>
          <button className="radix-state-open:bg-emphasis hover:bg-emphasis group mx-0 flex w-full cursor-pointer appearance-none items-center rounded-full p-2 text-left outline-none focus:outline-none focus:ring-0 sm:mx-2.5 sm:pl-3 md:rounded-none lg:rounded lg:pl-2">
            <span
              className={classNames(
                small ? "h-6 w-6 md:ml-3" : "h-8 w-8 ltr:mr-2 rtl:ml-2",
                "relative flex-shrink-0 rounded-full bg-gray-300 "
              )}>
              {
                // eslint-disable-next-line @next/next/no-img-element
                <img
                  className="rounded-full"
                  src={WEBAPP_URL + "/" + user.username + "/avatar.png"}
                  alt={user.username || "Nameless User"}
                />
              }
              {!user.away && (
                <div className="absolute bottom-0 right-0 h-3 w-3 rounded-full border-2 border-white bg-green-500" />
              )}
              {user.away && (
                <div className="absolute bottom-0 right-0 h-3 w-3 rounded-full border-2 border-white bg-yellow-500" />
              )}
            </span>
            {!small && (
              <span className="flex flex-grow items-center truncate">
                <span className="flex-grow truncate text-sm">
                  <span className="text-emphasis mb-1 block truncate font-medium leading-none">
                    {user.name || "Nameless User"}
                  </span>
                  <span className="text-default block truncate font-normal leading-none">
                    {user.username
                      ? process.env.NEXT_PUBLIC_WEBSITE_URL === "https://cal.com"
                        ? `cal.com/${user.username}`
                        : `/${user.username}`
                      : "No public page"}
                  </span>
                </span>
                <MoreVertical
                  className="group-hover:text-subtle text-muted h-4 w-4 flex-shrink-0 ltr:mr-2 rtl:ml-2 rtl:mr-4"
                  aria-hidden="true"
                />
              </span>
            )}
          </button>
        </DropdownMenuTrigger>
      </div>

      <DropdownMenuPortal>
        <FreshChatProvider>
          <DropdownMenuContent
            onInteractOutside={() => {
              setMenuOpen(false);
              setHelpOpen(false);
            }}
            className="group overflow-hidden rounded-md">
            {helpOpen ? (
              <HelpMenuItem onHelpItemSelect={() => onHelpItemSelect()} />
            ) : (
              <>
                <DropdownMenuItem>
                  <DropdownItem
                    type="button"
                    StartIcon={(props) => (
                      <Moon className={classNames("text-default", props.className)} aria-hidden="true" />
                    )}
                    onClick={() => {
                      mutation.mutate({ away: !user?.away });
                      utils.viewer.me.invalidate();
                    }}>
                    {user.away ? t("set_as_free") : t("set_as_away")}
                  </DropdownItem>
                </DropdownMenuItem>
                <DropdownMenuSeparator />
                {user.username && (
                  <>
                    <DropdownMenuItem>
                      <DropdownItem
                        target="_blank"
                        rel="noopener noreferrer"
                        href={`${process.env.NEXT_PUBLIC_WEBSITE_URL}/${user.username}`}
                        StartIcon={ExternalLink}>
                        {t("view_public_page")}
                      </DropdownItem>
                    </DropdownMenuItem>
                    <DropdownMenuItem>
                      <DropdownItem
                        type="button"
                        StartIcon={LinkIcon}
                        onClick={(e) => {
                          e.preventDefault();
                          navigator.clipboard.writeText(
                            `${process.env.NEXT_PUBLIC_WEBSITE_URL}/${user.username}`
                          );
                          showToast(t("link_copied"), "success");
                        }}>
                        {t("copy_public_page_link")}
                      </DropdownItem>
                    </DropdownMenuItem>
                  </>
                )}
                <DropdownMenuSeparator />
                <DropdownMenuItem>
                  <DropdownItem
                    StartIcon={(props) => <Slack strokeWidth={1.5} {...props} />}
                    target="_blank"
                    rel="noreferrer"
                    href={JOIN_SLACK}>
                    {t("join_our_slack")}
                  </DropdownItem>
                </DropdownMenuItem>
                <DropdownMenuItem>
                  <DropdownItem StartIcon={Map} target="_blank" href={ROADMAP}>
                    {t("visit_roadmap")}
                  </DropdownItem>
                </DropdownMenuItem>
                <DropdownMenuItem>
                  <DropdownItem
                    type="button"
                    StartIcon={(props) => <HelpCircle aria-hidden="true" {...props} />}
                    onClick={() => setHelpOpen(true)}>
                    {t("help")}
                  </DropdownItem>
                </DropdownMenuItem>
                <DropdownMenuItem className="desktop-hidden hidden lg:flex">
                  <DropdownItem StartIcon={Download} target="_blank" rel="noreferrer" href={DESKTOP_APP_LINK}>
                    {t("download_desktop_app")}
                  </DropdownItem>
                </DropdownMenuItem>

                <DropdownMenuSeparator />
                <DropdownMenuItem>
                  <DropdownItem
                    type="button"
                    StartIcon={(props) => <LogOut aria-hidden="true" {...props} />}
                    onClick={() => signOut({ callbackUrl: "/auth/logout" })}>
                    {t("sign_out")}
                  </DropdownItem>
                </DropdownMenuItem>
              </>
            )}
          </DropdownMenuContent>
        </FreshChatProvider>
      </DropdownMenuPortal>
    </Dropdown>
  );
}

export type NavigationItemType = {
  name: string;
  href: string;
  badge?: React.ReactNode;
  icon?: SVGComponent;
  child?: NavigationItemType[];
  pro?: true;
  onlyMobile?: boolean;
  onlyDesktop?: boolean;
  isCurrent?: ({
    item,
    isChild,
    router,
  }: {
    item: NavigationItemType;
    isChild?: boolean;
    router: NextRouter;
  }) => boolean;
};

const requiredCredentialNavigationItems = ["Routing Forms"];
const MORE_SEPARATOR_NAME = "more";

const navigation: NavigationItemType[] = [
  {
    name: "event_types_page_title",
    href: "/event-types",
    icon: LinkIcon,
  },
  {
    name: "bookings",
    href: "/bookings/upcoming",
    icon: Calendar,
    badge: <UnconfirmedBookingBadge />,
    isCurrent: ({ router }) => {
      const path = router.asPath.split("?")[0];
      return path.startsWith("/bookings");
    },
  },
  {
    name: "availability",
    href: "/availability",
    icon: Clock,
  },
  {
    name: "teams",
    href: "/teams",
    icon: Users,
    onlyDesktop: true,
    badge: <TeamInviteBadge />,
  },
  {
    name: "apps",
    href: "/apps",
    icon: Grid,
    isCurrent: ({ router, item }) => {
      const path = router.asPath.split("?")[0];
      // During Server rendering path is /v2/apps but on client it becomes /apps(weird..)
      return (
        (path.startsWith(item.href) || path.startsWith("/v2" + item.href)) && !path.includes("routing-forms/")
      );
    },
    child: [
      {
        name: "app_store",
        href: "/apps",
        isCurrent: ({ router, item }) => {
          const path = router.asPath.split("?")[0];
          // During Server rendering path is /v2/apps but on client it becomes /apps(weird..)
          return (
            (path.startsWith(item.href) || path.startsWith("/v2" + item.href)) &&
            !path.includes("routing-forms/") &&
            !path.includes("/installed")
          );
        },
      },
      {
        name: "installed_apps",
        href: "/apps/installed/calendar",
        isCurrent: ({ router }) => {
          const path = router.asPath;
          return path.startsWith("/apps/installed/") || path.startsWith("/v2/apps/installed/");
        },
      },
    ],
  },
  {
    name: MORE_SEPARATOR_NAME,
    href: "/more",
    icon: MoreHorizontal,
  },
  {
    name: "Routing Forms",
    href: "/apps/routing-forms/forms",
    icon: FileText,
    isCurrent: ({ router }) => {
      return router.asPath.startsWith("/apps/routing-forms/");
    },
  },
  {
    name: "workflows",
    href: "/workflows",
    icon: Zap,
  },
  {
    name: "insights",
    href: "/insights",
    icon: BarChart,
  },
  {
    name: "settings",
    href: "/settings/my-account/profile",
    icon: Settings,
  },
];

const moreSeparatorIndex = navigation.findIndex((item) => item.name === MORE_SEPARATOR_NAME);
// We create all needed navigation items for the different use cases
const { desktopNavigationItems, mobileNavigationBottomItems, mobileNavigationMoreItems } = navigation.reduce<
  Record<string, NavigationItemType[]>
>(
  (items, item, index) => {
    // We filter out the "more" separator in` desktop navigation
    if (item.name !== MORE_SEPARATOR_NAME) items.desktopNavigationItems.push(item);
    // Items for mobile bottom navigation
    if (index < moreSeparatorIndex + 1 && !item.onlyDesktop) items.mobileNavigationBottomItems.push(item);
    // Items for the "more" menu in mobile navigation
    else items.mobileNavigationMoreItems.push(item);
    return items;
  },
  { desktopNavigationItems: [], mobileNavigationBottomItems: [], mobileNavigationMoreItems: [] }
);

const Navigation = () => {
  return (
    <nav className="mt-2 flex-1 md:px-2 lg:mt-6 lg:px-0">
      {desktopNavigationItems.map((item) => (
        <NavigationItem key={item.name} item={item} />
      ))}
      <div className="text-subtle mt-0.5 lg:hidden">
        <KBarTrigger />
      </div>
    </nav>
  );
};

function useShouldDisplayNavigationItem(item: NavigationItemType) {
  const { status } = useSession();
  const { data: routingForms } = trpc.viewer.appById.useQuery(
    { appId: "routing-forms" },
    {
      enabled: status === "authenticated" && requiredCredentialNavigationItems.includes(item.name),
      trpc: {},
    }
  );
  const flags = useFlagMap();
  if (isKeyInObject(item.name, flags)) return flags[item.name];
  return !requiredCredentialNavigationItems.includes(item.name) || routingForms?.isInstalled;
}

const defaultIsCurrent: NavigationItemType["isCurrent"] = ({ isChild, item, router }) => {
  return isChild ? item.href === router.asPath : router.asPath.startsWith(item.href);
};

const NavigationItem: React.FC<{
  index?: number;
  item: NavigationItemType;
  isChild?: boolean;
}> = (props) => {
  const { item, isChild } = props;
  const { t, isLocaleReady } = useLocale();
  const router = useRouter();
  const isCurrent: NavigationItemType["isCurrent"] = item.isCurrent || defaultIsCurrent;
  const current = isCurrent({ isChild: !!isChild, item, router });
  const shouldDisplayNavigationItem = useShouldDisplayNavigationItem(props.item);

  if (!shouldDisplayNavigationItem) return null;

  return (
    <Fragment>
      <Link
        href={item.href}
        aria-label={t(item.name)}
        className={classNames(
          "hover:bg-emphasis [&[aria-current='page']]:bg-emphasis hover:text-emphasis text-default group flex items-center rounded-md py-2 px-3 text-sm font-medium",
          isChild
            ? `[&[aria-current='page']]:text-emphasis hidden h-8 pl-16 lg:flex lg:pl-11 [&[aria-current='page']]:bg-transparent ${
                props.index === 0 ? "mt-0" : "mt-px"
              }`
            : "[&[aria-current='page']]:text-emphasis mt-0.5 text-sm"
        )}
        aria-current={current ? "page" : undefined}>
        {item.icon && (
          <item.icon
            className="h-4 w-4 flex-shrink-0 ltr:mr-2 rtl:ml-2 [&[aria-current='page']]:text-inherit"
            aria-hidden="true"
            aria-current={current ? "page" : undefined}
          />
        )}
        {isLocaleReady ? (
          <span className="hidden w-full justify-between lg:flex">
            <div className="flex">{t(item.name)}</div>
            {item.badge && item.badge}
          </span>
        ) : (
          <SkeletonText className="h-3 w-32" />
        )}
      </Link>
      {item.child &&
        isCurrent({ router, isChild, item }) &&
        item.child.map((item, index) => <NavigationItem index={index} key={item.name} item={item} isChild />)}
    </Fragment>
  );
};

function MobileNavigationContainer() {
  const { status } = useSession();
  if (status !== "authenticated") return null;
  return <MobileNavigation />;
}

const MobileNavigation = () => {
  const isEmbed = useIsEmbed();

  return (
    <>
      <nav
        className={classNames(
          "pwa:pb-2.5 bg-muted border-subtle fixed bottom-0 z-30 -mx-4 flex w-full border border-t bg-opacity-40 px-1 shadow backdrop-blur-md md:hidden",
          isEmbed && "hidden"
        )}>
        {mobileNavigationBottomItems.map((item) => (
          <MobileNavigationItem key={item.name} item={item} />
        ))}
      </nav>
      {/* add padding to content for mobile navigation*/}
      <div className="block pt-12 md:hidden" />
    </>
  );
};

const MobileNavigationItem: React.FC<{
  item: NavigationItemType;
  isChild?: boolean;
}> = (props) => {
  const { item, isChild } = props;
  const router = useRouter();
  const { t, isLocaleReady } = useLocale();
  const isCurrent: NavigationItemType["isCurrent"] = item.isCurrent || defaultIsCurrent;
  const current = isCurrent({ isChild: !!isChild, item, router });
  const shouldDisplayNavigationItem = useShouldDisplayNavigationItem(props.item);

  if (!shouldDisplayNavigationItem) return null;
  return (
    <Link
      key={item.name}
      href={item.href}
      className="[&[aria-current='page']]:text-emphasis hover:text-default text-muted relative my-2 min-w-0 flex-1 overflow-hidden rounded-md !bg-transparent p-1 text-center text-xs font-medium focus:z-10 sm:text-sm"
      aria-current={current ? "page" : undefined}>
      {item.badge && <div className="absolute right-1 top-1">{item.badge}</div>}
      {item.icon && (
        <item.icon
          className="[&[aria-current='page']]:text-emphasis  mx-auto mb-1 block h-5 w-5 flex-shrink-0 text-center text-inherit"
          aria-hidden="true"
          aria-current={current ? "page" : undefined}
        />
      )}
      {isLocaleReady ? <span className="block truncate">{t(item.name)}</span> : <SkeletonText />}
    </Link>
  );
};

const MobileNavigationMoreItem: React.FC<{
  item: NavigationItemType;
  isChild?: boolean;
}> = (props) => {
  const { item } = props;
  const { t, isLocaleReady } = useLocale();
  const shouldDisplayNavigationItem = useShouldDisplayNavigationItem(props.item);

  if (!shouldDisplayNavigationItem) return null;

  return (
    <li className="border-subtle border-b last:border-b-0" key={item.name}>
      <Link href={item.href} className="hover:bg-subtle flex items-center justify-between p-5">
        <span className="text-default flex items-center font-semibold ">
          {item.icon && <item.icon className="h-5 w-5 flex-shrink-0 ltr:mr-3 rtl:ml-3" aria-hidden="true" />}
          {isLocaleReady ? t(item.name) : <SkeletonText />}
        </span>
        <ArrowRight className="text-subtle h-5 w-5" />
      </Link>
    </li>
  );
};

function SideBarContainer() {
  const { status } = useSession();
  const router = useRouter();

  // Make sure that Sidebar is rendered optimistically so that a refresh of pages when logged in have SideBar from the beginning.
  // This improves the experience of refresh on app store pages(when logged in) which are SSG.
  // Though when logged out, app store pages would temporarily show SideBar until session status is confirmed.
  if (status !== "loading" && status !== "authenticated") return null;
  if (router.route.startsWith("/v2/settings/")) return null;
  return <SideBar />;
}

function SideBar() {
  return (
    <div className="relative">
      <aside className="desktop-transparent bg-muted border-muted top-0 hidden h-full max-h-screen w-14 flex-col overflow-y-auto overflow-x-hidden border-r md:sticky md:flex lg:w-56 lg:px-4">
        <div className="flex h-full flex-col justify-between py-3 lg:pt-6 ">
          <header className="items-center justify-between md:hidden lg:flex">
            <Link href="/event-types" className="px-2">
              <Logo small />
            </Link>
            <div className="flex space-x-2 rtl:space-x-reverse">
              <button
                color="minimal"
                onClick={() => window.history.back()}
                className="desktop-only hover:text-emphasis text-subtle group flex text-sm font-medium">
                <ArrowLeft className="group-hover:text-emphasis text-subtle h-4 w-4 flex-shrink-0" />
              </button>
              <button
                color="minimal"
                onClick={() => window.history.forward()}
                className="desktop-only hover:text-emphasis text-subtle group flex text-sm font-medium">
                <ArrowRight className="group-hover:text-emphasis text-subtle h-4 w-4 flex-shrink-0" />
              </button>
              <KBarTrigger />
            </div>
          </header>

          <hr className="desktop-only border-subtle absolute -left-3 -right-3 mt-4 block w-full" />

          {/* logo icon for tablet */}
          <Link href="/event-types" className="text-center md:inline lg:hidden">
            <Logo small icon />
          </Link>

          <Navigation />
        </div>

        <div>
          <Tips />
          <div data-testid="user-dropdown-trigger">
            <span className="hidden lg:inline">
              <UserDropdown />
            </span>
            <span className="hidden md:inline lg:hidden">
              <UserDropdown small />
            </span>
          </div>
          <Credits />
        </div>
      </aside>
    </div>
  );
}

export function ShellMain(props: LayoutProps) {
  const router = useRouter();
  const { isLocaleReady } = useLocale();

  return (
    <>
      <div
        className={classNames(
          "flex items-center md:mb-6 md:mt-0",
          props.smallHeading ? "lg:mb-7" : "lg:mb-8",
          props.hideHeadingOnMobile ? "mb-0" : "mb-6"
        )}>
        {!!props.backPath && (
          <Button
            variant="icon"
            size="sm"
            color="minimal"
            onClick={() =>
              typeof props.backPath === "string" ? router.push(props.backPath as string) : router.back()
            }
            StartIcon={ArrowLeft}
            aria-label="Go Back"
            className={classNames(props.upButton && "mb-5", "rounded-md ltr:mr-2 rtl:ml-2")}
          />
        )}
        {props.heading && (
          <header
            className={classNames(props.large && "py-8", "flex w-full max-w-full items-center truncate")}>
            {props.HeadingLeftIcon && <div className="ltr:mr-4">{props.HeadingLeftIcon}</div>}
            <div className={classNames("w-full truncate ltr:mr-4 rtl:ml-4 md:block", props.headerClassName)}>
              {props.heading && (
                <h3
                  className={classNames(
                    "font-cal max-w-28 sm:max-w-72 md:max-w-80 text-emphasis inline truncate text-lg font-semibold tracking-wide sm:text-xl md:block xl:max-w-full",
                    props.smallHeading ? "text-base" : "text-xl",
                    props.hideHeadingOnMobile && "hidden"
                  )}>
                  {!isLocaleReady ? <SkeletonText invisible /> : props.heading}
                </h3>
              )}
              {props.subtitle && (
                <p className="text-default hidden text-sm md:block">
                  {!isLocaleReady ? <SkeletonText invisible /> : props.subtitle}
                </p>
              )}
            </div>
            {props.CTA && (
              <div
                className={classNames(
                  props.backPath
                    ? "relative"
                    : "pwa:bottom-24 fixed bottom-20 z-40 ltr:right-4 rtl:left-4 md:z-auto md:ltr:right-0 md:rtl:left-0",
                  "flex-shrink-0 md:relative md:bottom-auto md:right-auto"
                )}>
                {props.CTA}
              </div>
            )}
            {props.actions && props.actions}
          </header>
        )}
      </div>
      <div className={classNames(props.flexChildrenContainer && "flex flex-1 flex-col")}>
        {props.children}
      </div>
    </>
  );
}

function MainContainer({
  MobileNavigationContainer: MobileNavigationContainerProp = <MobileNavigationContainer />,
  TopNavContainer: TopNavContainerProp = <TopNavContainer />,
  ...props
}: LayoutProps) {
  return (
    <main className="bg-default relative z-0 flex-1 focus:outline-none">
      {/* show top navigation for md and smaller (tablet and phones) */}
      {TopNavContainerProp}
      <div className="max-w-full py-4 px-4 md:py-8 lg:px-12">
        <ErrorBoundary>
          {!props.withoutMain ? <ShellMain {...props}>{props.children}</ShellMain> : props.children}
        </ErrorBoundary>
        {/* show bottom navigation for md and smaller (tablet and phones) on pages where back button doesn't exist */}
        {!props.backPath ? MobileNavigationContainerProp : null}
      </div>
    </main>
  );
}

function TopNavContainer() {
  const { status } = useSession();
  if (status !== "authenticated") return null;
  return <TopNav />;
}

function TopNav() {
  const isEmbed = useIsEmbed();
  const { t } = useLocale();
  return (
    <>
      <nav
        style={isEmbed ? { display: "none" } : {}}
        className="bg-muted border-subtle sticky top-0 z-40 flex w-full items-center justify-between border-b bg-opacity-50 py-1.5 px-4 backdrop-blur-lg sm:p-4 md:hidden">
        <Link href="/event-types">
          <Logo />
        </Link>
        <div className="flex items-center gap-2 self-center">
          <span className="hover:bg-muted hover:text-emphasis text-default group flex items-center rounded-full text-sm font-medium lg:hidden">
            <KBarTrigger />
          </span>
          <button className="hover:bg-muted hover:text-subtle text-muted rounded-full p-1 focus:outline-none focus:ring-2 focus:ring-black focus:ring-offset-2">
            <span className="sr-only">{t("settings")}</span>
            <Link href="/settings/my-account/profile">
              <Settings className="text-default h-4 w-4" aria-hidden="true" />
            </Link>
          </button>
          <UserDropdown small />
        </div>
      </nav>
    </>
  );
}

export const MobileNavigationMoreItems = () => (
  <ul className="border-subtle mt-2 rounded-md border">
    {mobileNavigationMoreItems.map((item) => (
      <MobileNavigationMoreItem key={item.name} item={item} />
    ))}
  </ul>
);<|MERGE_RESOLUTION|>--- conflicted
+++ resolved
@@ -196,11 +196,8 @@
   // Gives the ability to include actions to the right of the heading
   actions?: JSX.Element;
   smallHeading?: boolean;
-<<<<<<< HEAD
   hideHeadingOnMobile?: boolean;
-=======
   upButton?: boolean;
->>>>>>> 15d98bf3
 };
 
 const useBrandColors = () => {
