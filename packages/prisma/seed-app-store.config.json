[
  {
    "/*": "This file is auto-generated and updated by `yarn app-store create/edit`. Don't edit it manually",
    "dirName": "routing-forms",
    "categories": ["other"],
    "slug": "routing-forms",
    "type": "routing-forms_other"
  },
  {
    "dirName": "whereby",
    "categories": ["video"],
    "slug": "whereby",
    "type": "whereby_video"
  },
  {
    "dirName": "around",
    "categories": ["video"],
    "slug": "around",
    "type": "around_video"
  },
  {
    "dirName": "riverside",
    "categories": ["video"],
    "slug": "riverside",
    "type": "riverside_video"
  },
  {
    "dirName": "typeform",
    "categories": ["other"],
    "slug": "typeform",
    "type": "typeform_other"
  },
  {
    "dirName": "ping",
    "categories": ["video"],
    "slug": "ping",
    "type": "ping_video"
  },
  {
    "dirName": "campfire",
    "categories": ["video"],
    "slug": "campfire",
    "type": "campfire_video"
  },
  {
    "dirName": "rainbow",
    "categories": ["web3"],
    "slug": "rainbow",
    "type": "rainbow_web3"
  },
  {
    "dirName": "raycast",
    "categories": ["other"],
    "slug": "raycast",
    "type": "raycast_other"
  },
  {
    "dirName": "n8n",
    "categories": ["automation"],
    "slug": "n8n",
    "type": "n8n_automation"
  },
  {
    "dirName": "exchangecalendar",
    "categories": ["calendar"],
    "slug": "exchange",
    "type": "exchange_calendar"
  },
  {
    "dirName": "qr_code",
    "categories": ["other"],
    "slug": "qr_code",
    "type": "qr_code_other"
  },
  {
    "dirName": "weather_in_your_calendar",
    "categories": ["other"],
    "slug": "weather_in_your_calendar",
    "type": "weather_in_your_calendar_other"
  },
  {
    "dirName": "fathom",
    "categories": ["analytics"],
    "slug": "fathom",
    "type": "fathom_analytics"
  },
  {
    "dirName": "plausible",
    "categories": ["analytics"],
    "slug": "plausible",
    "type": "plausible_analytics"
  },
  {
    "dirName": "wordpress",
    "categories": ["other"],
    "slug": "wordpress",
    "type": "wordpress_other"
  },
  {
    "dirName": "ga4",
    "categories": ["analytics"],
    "slug": "ga4",
    "type": "ga4_analytics"
  },
  {
    "dirName": "pipedream",
    "categories": ["automation"],
    "slug": "pipedream",
    "type": "pipedream_automation"
  },
  {
    "dirName": "sirius_video",
    "categories": ["video"],
    "slug": "sirius_video",
    "type": "sirius_video_video"
  },
  {
    "dirName": "sendgrid",
    "categories": ["other"],
    "slug": "sendgrid",
    "type": "sendgrid_other_calendar"
  },
  {
    "dirName": "closecom",
    "categories": ["other"],
    "slug": "closecom",
    "type": "closecom_other_calendar"
  },
  {
    "dirName": "whatsapp",
    "categories": ["video"],
    "slug": "whatsapp",
    "type": "whatsapp_video"
  },
  {
    "dirName": "telegram",
    "categories": ["video"],
    "slug": "telegram",
    "type": "telegram_video"
  },
  {
    "dirName": "signal",
    "categories": ["video"],
    "slug": "signal",
    "type": "signal_video"
  },
  {
    "dirName": "vimcal",
    "categories": ["calendar"],
    "slug": "vimcal",
    "type": "vimcal_other"
  },
  {
    "dirName": "amie",
    "categories": ["calendar"],
    "slug": "amie",
    "type": "amie_other"
  },
  {
    "dirName": "booking-pages-tag",
    "categories": ["analytics"],
    "slug": "booking-pages-tag",
    "type": "booking-pages-tag_other",
    "isTemplate": true
  },
  {
    "dirName": "event-type-app-card",
    "categories": ["other"],
    "slug": "event-type-app-card",
    "type": "event-type-app-card_other",
    "isTemplate": true
  },
  {
    "dirName": "event-type-location-video-static",
    "categories": ["video"],
    "slug": "event-type-location-video-static",
    "type": "event-type-location-video-static_other",
    "isTemplate": true
  },
  {
    "dirName": "general-app-settings",
    "categories": ["other"],
    "slug": "general-app-settings",
    "type": "general-app-settings_other",
    "isTemplate": true
  },
  {
    "dirName": "link-as-an-app",
    "categories": ["other"],
    "slug": "link-as-an-app",
    "type": "link-as-an-app_other",
    "isTemplate": true
  },
  {
    "dirName": "basic",
    "categories": ["other"],
    "slug": "basic",
    "type": "basic_other",
    "isTemplate": true
  },
  {
    "dirName": "facetime",
    "categories": ["video"],
    "slug": "facetime",
    "type": "facetime_video",
    "isTemplate": false
  },
  {
<<<<<<< HEAD
    "dirName": "webex",
    "categories": ["video"],
    "slug": "webex",
    "type": "webex_video",
=======
    "dirName": "cron",
    "categories": ["calendar"],
    "slug": "cron",
    "type": "cron_other",
>>>>>>> 6d82e3f1
    "isTemplate": false
  }
]<|MERGE_RESOLUTION|>--- conflicted
+++ resolved
@@ -206,17 +206,17 @@
     "isTemplate": false
   },
   {
-<<<<<<< HEAD
     "dirName": "webex",
     "categories": ["video"],
     "slug": "webex",
     "type": "webex_video",
-=======
+    "isTemplate": false
+  },
+  {
     "dirName": "cron",
     "categories": ["calendar"],
     "slug": "cron",
     "type": "cron_other",
->>>>>>> 6d82e3f1
     "isTemplate": false
   }
 ]