--- conflicted
+++ resolved
@@ -25,11 +25,7 @@
   "dependencies": {
     "@calcom/lib": "*",
     "@prisma/client": "^4.8.1",
-<<<<<<< HEAD
-    "prisma": "^4.2.1",
-=======
     "prisma": "^4.8.1",
->>>>>>> b25d04da
     "ts-node": "^10.9.1",
     "zod": "^3.20.2",
     "zod-prisma": "^0.5.4"
