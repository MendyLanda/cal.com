--- conflicted
+++ resolved
@@ -1,7 +1,6 @@
 import { SchedulingType } from "@prisma/client";
 import { z } from "zod";
 
-import { getAggregateWorkingHours } from "@calcom/core/getAggregateWorkingHours";
 import type { CurrentSeats } from "@calcom/core/getUserAvailability";
 import { getUserAvailability } from "@calcom/core/getUserAvailability";
 import type { Dayjs } from "@calcom/dayjs";
@@ -10,14 +9,9 @@
 import isTimeOutOfBounds from "@calcom/lib/isOutOfBounds";
 import logger from "@calcom/lib/logger";
 import { performance } from "@calcom/lib/server/perfObserver";
-<<<<<<< HEAD
 import getSlots from "@calcom/lib/slots";
-import prisma, { availabilityUserSelect } from "@calcom/prisma";
-=======
-import getTimeSlots from "@calcom/lib/slots";
 import type prisma from "@calcom/prisma";
 import { availabilityUserSelect } from "@calcom/prisma";
->>>>>>> 56a2b661
 import { EventTypeMetaDataSchema } from "@calcom/prisma/zod-utils";
 import type { EventBusyDate } from "@calcom/types/Calendar";
 
@@ -289,40 +283,11 @@
       periodDays: eventType.periodDays,
     });
 
-<<<<<<< HEAD
   const timeSlots = getSlots({
     eventLength: input.duration || eventType.length,
     availability: userAvailability.map((item) => item.availability).flat(),
     frequency: eventType.slotInterval || input.duration || eventType.length,
   });
-=======
-  const getSlotsTime = 0;
-  let checkForAvailabilityTime = 0;
-  const getSlotsCount = 0;
-  let checkForAvailabilityCount = 0;
-
-  const timeSlots: ReturnType<typeof getTimeSlots> = [];
-
-  for (
-    let currentCheckedTime = startTime;
-    currentCheckedTime.isBefore(endTime);
-    currentCheckedTime = currentCheckedTime.add(1, "day")
-  ) {
-    // get slots retrieves the available times for a given day
-    timeSlots.push(
-      ...getTimeSlots({
-        inviteeDate: currentCheckedTime,
-        eventLength: input.duration || eventType.length,
-        workingHours,
-        dateOverrides,
-        minimumBookingNotice: eventType.minimumBookingNotice,
-        frequency: eventType.slotInterval || input.duration || eventType.length,
-        organizerTimeZone:
-          eventType.timeZone || eventType?.schedule?.timeZone || userAvailability?.[0]?.timeZone,
-      })
-    );
-  }
->>>>>>> 56a2b661
 
   let availableTimeSlots: typeof timeSlots = [];
   availableTimeSlots = timeSlots.filter((slot) => {
