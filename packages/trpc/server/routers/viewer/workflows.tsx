--- conflicted
+++ resolved
@@ -37,11 +37,7 @@
 import { SENDER_NAME } from "@calcom/lib/constants";
 // import { getErrorFromUnknown } from "@calcom/lib/errors";
 import { getTranslation } from "@calcom/lib/server/i18n";
-<<<<<<< HEAD
-import { eventTypeBookingFields } from "@calcom/prisma/zod-utils";
-=======
 import { WorkflowStep } from "@calcom/prisma/client";
->>>>>>> 7710b1b7
 
 import { TRPCError } from "@trpc/server";
 
