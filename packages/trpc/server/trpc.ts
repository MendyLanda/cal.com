<<<<<<< HEAD
import type { Session } from "next-auth";
=======
>>>>>>> 16ae19ab
import superjson from "superjson";

import { initTRPC } from "@trpc/server";

import type { createContextInner } from "./createContext";
import type { UserFromSession } from "./middlewares/sessionMiddleware";

<<<<<<< HEAD
import type { createContextInner, CreateInnerContextOptions } from "./createContext";

export async function getUserFromSession({ session }: { session: Maybe<Session> }) {
  if (!session?.user?.id) {
    return null;
  }

  const user = await prisma.user.findUnique({
    where: {
      id: session.user.id,
    },
    select: {
      id: true,
      username: true,
      name: true,
      email: true,
      bio: true,
      timeZone: true,
      weekStart: true,
      startTime: true,
      endTime: true,
      defaultScheduleId: true,
      bufferTime: true,
      theme: true,
      createdDate: true,
      hideBranding: true,
      avatar: true,
      twoFactorEnabled: true,
      disableImpersonation: true,
      identityProvider: true,
      brandColor: true,
      darkBrandColor: true,
      away: true,
      credentials: {
        select: {
          id: true,
          type: true,
          key: true,
          userId: true,
          appId: true,
          invalid: true,
        },
        orderBy: {
          id: "asc",
        },
      },
      selectedCalendars: {
        select: {
          externalId: true,
          integration: true,
        },
      },
      completedOnboarding: true,
      destinationCalendar: true,
      locale: true,
      timeFormat: true,
      trialEndsAt: true,
      metadata: true,
      role: true,
    },
  });

  // some hacks to make sure `username` and `email` are never inferred as `null`
  if (!user) {
    return null;
  }
  const { email, username } = user;
  if (!email) {
    return null;
  }
  const rawAvatar = user.avatar;
  // This helps to prevent reaching the 4MB payload limit by avoiding base64 and instead passing the avatar url
  user.avatar = rawAvatar ? `${WEBAPP_URL}/${user.username}/avatar.png` : defaultAvatarSrc({ email });

  return {
    ...user,
    rawAvatar,
    email,
    username,
  };
}

export type TrpcSessionUser = Awaited<ReturnType<typeof getUserFromSession>>;

const t = initTRPC.context<typeof createContextInner>().create({
  transformer: superjson,
});

const perfMiddleware = t.middleware(async ({ path, type, next }) => {
  performance.mark("Start");
  const start = performance.now();
  const result = await next();
  const end = performance.now();
  performance.mark("End");
  performance.measure(`[${result.ok ? "OK" : "ERROR"}][$1] ${type} '${path}'`, "Start", "End");
  console.log(`[${result.ok ? "OK" : "ERROR"}][${end - start}ms] ${type} '${path}'`);
  return result;
});

export const getLocale = async (ctx: CreateInnerContextOptions) => {
  const user = await getUserFromSession({ session: ctx.session });

  const locale = user?.locale || ctx.locale;
  return { user, session: ctx.session, locale };
};

export const isAuthed = t.middleware(async ({ ctx, next }) => {
  const { user, session, locale } = await getLocale(ctx);
  if (!user || !session) {
    throw new TRPCError({ code: "UNAUTHORIZED" });
  }

  return next({
    ctx: { locale, user: { ...user, locale }, session },
  });
});

const isAdminMiddleware = isAuthed.unstable_pipe(({ ctx, next }) => {
  if (ctx.user.role !== "ADMIN") {
    throw new TRPCError({ code: "UNAUTHORIZED" });
  }
  return next({
    ctx: { user: ctx.user },
  });
});

interface IRateLimitOptions {
  intervalInMs: number;
  limit: number;
}
const isRateLimitedByUserIdMiddleware = ({ intervalInMs, limit }: IRateLimitOptions) =>
  t.middleware(({ ctx, next }) => {
    // validate user exists
    if (!ctx.user) {
      throw new TRPCError({ code: "UNAUTHORIZED" });
    }

    const { isRateLimited } = rateLimit({ intervalInMs }).check(limit, ctx.user.id.toString());

    if (isRateLimited) {
      throw new TRPCError({ code: "TOO_MANY_REQUESTS" });
    }

    return next({
      ctx: {
        // infers that `user` and `session` are non-nullable to downstream procedures
        session: ctx.session,
        user: ctx.user,
      },
    });
  });
=======
export const tRPCContext = initTRPC.context<typeof createContextInner>().create({
  transformer: superjson,
});

export const router = tRPCContext.router;
export const mergeRouters = tRPCContext.mergeRouters;
export const middleware = tRPCContext.middleware;
export const procedure = tRPCContext.procedure;
>>>>>>> 16ae19ab

export type TrpcSessionUser = UserFromSession;<|MERGE_RESOLUTION|>--- conflicted
+++ resolved
@@ -1,7 +1,3 @@
-<<<<<<< HEAD
-import type { Session } from "next-auth";
-=======
->>>>>>> 16ae19ab
 import superjson from "superjson";
 
 import { initTRPC } from "@trpc/server";
@@ -9,159 +5,6 @@
 import type { createContextInner } from "./createContext";
 import type { UserFromSession } from "./middlewares/sessionMiddleware";
 
-<<<<<<< HEAD
-import type { createContextInner, CreateInnerContextOptions } from "./createContext";
-
-export async function getUserFromSession({ session }: { session: Maybe<Session> }) {
-  if (!session?.user?.id) {
-    return null;
-  }
-
-  const user = await prisma.user.findUnique({
-    where: {
-      id: session.user.id,
-    },
-    select: {
-      id: true,
-      username: true,
-      name: true,
-      email: true,
-      bio: true,
-      timeZone: true,
-      weekStart: true,
-      startTime: true,
-      endTime: true,
-      defaultScheduleId: true,
-      bufferTime: true,
-      theme: true,
-      createdDate: true,
-      hideBranding: true,
-      avatar: true,
-      twoFactorEnabled: true,
-      disableImpersonation: true,
-      identityProvider: true,
-      brandColor: true,
-      darkBrandColor: true,
-      away: true,
-      credentials: {
-        select: {
-          id: true,
-          type: true,
-          key: true,
-          userId: true,
-          appId: true,
-          invalid: true,
-        },
-        orderBy: {
-          id: "asc",
-        },
-      },
-      selectedCalendars: {
-        select: {
-          externalId: true,
-          integration: true,
-        },
-      },
-      completedOnboarding: true,
-      destinationCalendar: true,
-      locale: true,
-      timeFormat: true,
-      trialEndsAt: true,
-      metadata: true,
-      role: true,
-    },
-  });
-
-  // some hacks to make sure `username` and `email` are never inferred as `null`
-  if (!user) {
-    return null;
-  }
-  const { email, username } = user;
-  if (!email) {
-    return null;
-  }
-  const rawAvatar = user.avatar;
-  // This helps to prevent reaching the 4MB payload limit by avoiding base64 and instead passing the avatar url
-  user.avatar = rawAvatar ? `${WEBAPP_URL}/${user.username}/avatar.png` : defaultAvatarSrc({ email });
-
-  return {
-    ...user,
-    rawAvatar,
-    email,
-    username,
-  };
-}
-
-export type TrpcSessionUser = Awaited<ReturnType<typeof getUserFromSession>>;
-
-const t = initTRPC.context<typeof createContextInner>().create({
-  transformer: superjson,
-});
-
-const perfMiddleware = t.middleware(async ({ path, type, next }) => {
-  performance.mark("Start");
-  const start = performance.now();
-  const result = await next();
-  const end = performance.now();
-  performance.mark("End");
-  performance.measure(`[${result.ok ? "OK" : "ERROR"}][$1] ${type} '${path}'`, "Start", "End");
-  console.log(`[${result.ok ? "OK" : "ERROR"}][${end - start}ms] ${type} '${path}'`);
-  return result;
-});
-
-export const getLocale = async (ctx: CreateInnerContextOptions) => {
-  const user = await getUserFromSession({ session: ctx.session });
-
-  const locale = user?.locale || ctx.locale;
-  return { user, session: ctx.session, locale };
-};
-
-export const isAuthed = t.middleware(async ({ ctx, next }) => {
-  const { user, session, locale } = await getLocale(ctx);
-  if (!user || !session) {
-    throw new TRPCError({ code: "UNAUTHORIZED" });
-  }
-
-  return next({
-    ctx: { locale, user: { ...user, locale }, session },
-  });
-});
-
-const isAdminMiddleware = isAuthed.unstable_pipe(({ ctx, next }) => {
-  if (ctx.user.role !== "ADMIN") {
-    throw new TRPCError({ code: "UNAUTHORIZED" });
-  }
-  return next({
-    ctx: { user: ctx.user },
-  });
-});
-
-interface IRateLimitOptions {
-  intervalInMs: number;
-  limit: number;
-}
-const isRateLimitedByUserIdMiddleware = ({ intervalInMs, limit }: IRateLimitOptions) =>
-  t.middleware(({ ctx, next }) => {
-    // validate user exists
-    if (!ctx.user) {
-      throw new TRPCError({ code: "UNAUTHORIZED" });
-    }
-
-    const { isRateLimited } = rateLimit({ intervalInMs }).check(limit, ctx.user.id.toString());
-
-    if (isRateLimited) {
-      throw new TRPCError({ code: "TOO_MANY_REQUESTS" });
-    }
-
-    return next({
-      ctx: {
-        // infers that `user` and `session` are non-nullable to downstream procedures
-        session: ctx.session,
-        user: ctx.user,
-      },
-    });
-  });
-=======
 export const tRPCContext = initTRPC.context<typeof createContextInner>().create({
   transformer: superjson,
 });
@@ -170,6 +13,5 @@
 export const mergeRouters = tRPCContext.mergeRouters;
 export const middleware = tRPCContext.middleware;
 export const procedure = tRPCContext.procedure;
->>>>>>> 16ae19ab
 
 export type TrpcSessionUser = UserFromSession;