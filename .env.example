# ********** INDEX **********
#
# - LICENSE
# - DATABASE
# - SHARED
#   - NEXTAUTH
# - E-MAIL SETTINGS
# - APP STORE
#   - DAILY.CO VIDEO
#   - GOOGLE CALENDAR/MEET/LOGIN
#   - OFFICE 365
<<<<<<< HEAD
#   - SENDGRID
=======
#   - SLACK
>>>>>>> 385421d2
#   - STRIPE
#   - TANDEM
#   - TWILIO
#   - ZOOM

# - LICENSE *************************************************************************************************
# Set this value to 'agree' to accept our license:
# LICENSE: https://github.com/calendso/calendso/blob/main/LICENSE
#
# Summary of terms:
# - The codebase has to stay open source, whether it was modified or not
# - You can not repackage or sell the codebase
# - Acquire a commercial license to remove these terms by visiting: cal.com/sales
NEXT_PUBLIC_LICENSE_CONSENT=''
# ***********************************************************************************************************

# - DATABASE ************************************************************************************************
# ⚠️ ⚠️ ⚠️ DATABASE_URL got moved to `packages/prisma/.env.example` ⚠️ ⚠️ ⚠️
# ***********************************************************************************************************

# - SHARED **************************************************************************************************
NEXT_PUBLIC_WEBAPP_URL='http://localhost:3000'
# Change to 'http://localhost:3001' if running the website simultaneously
NEXT_PUBLIC_WEBSITE_URL='http://localhost:3000'

# To enable SAML login, set both these variables
# @see https://github.com/calcom/cal.com/tree/main/packages/ee#setting-up-saml-login
# SAML_DATABASE_URL="postgresql://postgres:@localhost:5450/cal-saml"
SAML_DATABASE_URL=
# SAML_ADMINS='pro@example.com'
SAML_ADMINS=
# If you use Heroku to deploy Postgres (or use self-signed certs for Postgres) then uncomment the follow line.
# @see https://devcenter.heroku.com/articles/connecting-heroku-postgres#connecting-in-node-js
# PGSSLMODE='no-verify'
PGSSLMODE=

#   - NEXTAUTH
# @see: https://github.com/calendso/calendso/issues/263
# Required for Vercel hosting - set NEXTAUTH_URL to equal your BASE_URL
# NEXTAUTH_URL='http://localhost:3000'
NEXTAUTH_URL=
JWT_SECRET='secret'
# Used for cross-domain cookie authentication
NEXTAUTH_COOKIE_DOMAIN=.example.com

# Remove this var if you don't want Cal to collect anonymous usage
NEXT_PUBLIC_TELEMETRY_KEY=js.2pvs2bbpqq1zxna97wcml.oi2jzirnbj1ev4tc57c5r

# ApiKey for cronjobs
CRON_API_KEY='0cc0e6c35519bba620c9360cfe3e68d0'

# Application Key for symmetric encryption and decryption
# must be 32 bytes for AES256 encryption algorithm
# You can use: `openssl rand -base64 24` to generate one
CALENDSO_ENCRYPTION_KEY=

# Intercom Config
NEXT_PUBLIC_INTERCOM_APP_ID=

# Zendesk Config
NEXT_PUBLIC_ZENDESK_KEY=

# Help Scout Config
NEXT_PUBLIC_HELPSCOUT_KEY=

# This is used so we can bypass emails in auth flows for E2E testing
# Set it to "1" if you need to run E2E tests locally
NEXT_PUBLIC_IS_E2E=

# Used for internal billing system
NEXT_PUBLIC_STRIPE_PRO_PLAN_PRODUCT=
NEXT_PUBLIC_STRIPE_PRO_PLAN_PRICE=
NEXT_PUBLIC_STRIPE_PREMIUM_PLAN_PRICE=
NEXT_PUBLIC_STRIPE_FREE_PLAN_PRICE=
# ***********************************************************************************************************

# - E-MAIL SETTINGS *****************************************************************************************
# Cal uses nodemailer (@see https://nodemailer.com/about/) to provide email sending. As such we are trying to
# allow access to the nodemailer transports from the .env file. E-mail templates are accessible within lib/emails/
# Configures the global From: header whilst sending emails.
EMAIL_FROM='notifications@yourselfhostedcal.com'

# Configure SMTP settings (@see https://nodemailer.com/smtp/).
# Note: The below configuration for Office 365 has been verified to work.
EMAIL_SERVER_HOST='smtp.office365.com'
EMAIL_SERVER_PORT=587
EMAIL_SERVER_USER='<office365_emailAddress>'
# Keep in mind that if you have 2FA enabled, you will need to provision an App Password.
EMAIL_SERVER_PASSWORD='<office365_password>'

# The following configuration for Gmail has been verified to work.
# EMAIL_SERVER_HOST='smtp.gmail.com'
# EMAIL_SERVER_PORT=465
# EMAIL_SERVER_USER='<gmail_emailAddress>'
## You will need to provision an App Password.
## @see https://support.google.com/accounts/answer/185833
# EMAIL_SERVER_PASSWORD='<gmail_app_password>'
# **********************************************************************************************************

# - APP STORE **********************************************************************************************
#   - DAILY.CO VIDEO
DAILY_API_KEY=
DAILY_SCALE_PLAN=''

#   - GOOGLE CALENDAR/MEET/LOGIN
# Needed to enable Google Calendar integration and Login with Google
# @see https://github.com/calendso/calendso#obtaining-the-google-api-credentials
GOOGLE_API_CREDENTIALS='{}'
# To enable Login with Google you need to:
# 1. Set `GOOGLE_API_CREDENTIALS` above
# 2. Set `GOOGLE_LOGIN_ENABLED` to `true`
# When self-hosting please ensure you configure the Google integration as an Internal app so no one else can login to your instance
# @see https://support.google.com/cloud/answer/6158849#public-and-internal&zippy=%2Cpublic-and-internal-applications
GOOGLE_LOGIN_ENABLED=false

#   - OFFICE 365
# Used for the Office 365 / Outlook.com Calendar / MS Teams integration
# @see https://github.com/calcom/cal.com/#Obtaining-Microsoft-Graph-Client-ID-and-Secret
MS_GRAPH_CLIENT_ID=
MS_GRAPH_CLIENT_SECRET=

<<<<<<< HEAD
#   - SENDGRID
# Used to send email reminders to attendees
SENDGRID_API_KEY=
SENDGRID_EMAIL=
=======
#   - SLACK
# @see https://github.com/calcom/cal.com/#obtaining-slack-client-id-and-secret-and-signing-secret
SLACK_SIGNING_SECRET=
SLACK_CLIENT_ID=
SLACK_CLIENT_SECRET=
>>>>>>> 385421d2

#   - STRIPE
NEXT_PUBLIC_STRIPE_PUBLIC_KEY= # pk_test_...
STRIPE_PRIVATE_KEY=            # sk_test_...
STRIPE_WEBHOOK_SECRET=         # whsec_...
STRIPE_CLIENT_ID=              # ca_...
PAYMENT_FEE_FIXED=10           # Take 10 additional cents commission
PAYMENT_FEE_PERCENTAGE=0.005   # Take 0.5% commission

#   - TANDEM
# Used for the Tandem integration -- contact support@tandem.chat to for API access.
TANDEM_CLIENT_ID=""
TANDEM_CLIENT_SECRET=""
TANDEM_BASE_URL="https://tandem.chat"

#   - TWILIO
# Used to send SMS reminders to attendees
TWILIO_SID=
TWILIO_TOKEN=
TWILIO_MESSAGING_SID=

#   - ZOOM
# Used for the Zoom integration
# @see https://github.com/calcom/cal.com/#obtaining-zoom-client-id-and-secret
ZOOM_CLIENT_ID=
ZOOM_CLIENT_SECRET=
# *********************************************************************************************************<|MERGE_RESOLUTION|>--- conflicted
+++ resolved
@@ -9,11 +9,8 @@
 #   - DAILY.CO VIDEO
 #   - GOOGLE CALENDAR/MEET/LOGIN
 #   - OFFICE 365
-<<<<<<< HEAD
 #   - SENDGRID
-=======
 #   - SLACK
->>>>>>> 385421d2
 #   - STRIPE
 #   - TANDEM
 #   - TWILIO
@@ -135,18 +132,16 @@
 MS_GRAPH_CLIENT_ID=
 MS_GRAPH_CLIENT_SECRET=
 
-<<<<<<< HEAD
 #   - SENDGRID
 # Used to send email reminders to attendees
 SENDGRID_API_KEY=
 SENDGRID_EMAIL=
-=======
+
 #   - SLACK
 # @see https://github.com/calcom/cal.com/#obtaining-slack-client-id-and-secret-and-signing-secret
 SLACK_SIGNING_SECRET=
 SLACK_CLIENT_ID=
 SLACK_CLIENT_SECRET=
->>>>>>> 385421d2
 
 #   - STRIPE
 NEXT_PUBLIC_STRIPE_PUBLIC_KEY= # pk_test_...
